language: perl
perl:
    - "5.28"
    - "5.26"
    - "5.24"
    - "5.22"
    - "5.20"
    - "5.16"

before_install:
    - eval $(curl https://travis-perl.github.io/init) --auto
<<<<<<< HEAD
    - local-lib
    - git clone --depth=1 --branch=51-ed25519 https://github.com/mattias-p/zonemaster-ldns.git
    - cpan-install --deps Devel::CheckLib Module::Install Module::Install::XSUtil ./zonemaster-ldns
=======
    - sudo apt-get install -y libidn11-dev
    - cpan-install --deps Devel::CheckLib Module::Install Module::Install::XSUtil
    - git clone --depth=1 --branch=$TRAVIS_BRANCH https://github.com/zonemaster/zonemaster-ldns.git
    - cpanm --notest --configure-args="--no-ed25519" ./zonemaster-ldns
>>>>>>> 20c3964c
<|MERGE_RESOLUTION|>--- conflicted
+++ resolved
@@ -9,13 +9,7 @@
 
 before_install:
     - eval $(curl https://travis-perl.github.io/init) --auto
-<<<<<<< HEAD
-    - local-lib
-    - git clone --depth=1 --branch=51-ed25519 https://github.com/mattias-p/zonemaster-ldns.git
-    - cpan-install --deps Devel::CheckLib Module::Install Module::Install::XSUtil ./zonemaster-ldns
-=======
     - sudo apt-get install -y libidn11-dev
     - cpan-install --deps Devel::CheckLib Module::Install Module::Install::XSUtil
-    - git clone --depth=1 --branch=$TRAVIS_BRANCH https://github.com/zonemaster/zonemaster-ldns.git
-    - cpanm --notest --configure-args="--no-ed25519" ./zonemaster-ldns
->>>>>>> 20c3964c
+    - git clone --depth=1 --branch=51-ed25519 https://github.com/mattias-p/zonemaster-ldns.git
+    - cpanm --notest --configure-args="--no-ed25519" ./zonemaster-ldns
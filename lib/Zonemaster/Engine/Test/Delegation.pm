package Zonemaster::Engine::Test::Delegation;

use 5.014002;

use strict;
use warnings;

use version; our $VERSION = version->declare("v1.0.20");

use List::MoreUtils qw[uniq];
use Locale::TextDomain qw[Zonemaster-Engine];
use Readonly;

use Zonemaster::Engine::Profile;
use Zonemaster::Engine::Recursor;
use Zonemaster::Engine::Constants ':all';
use Zonemaster::Engine::Test::Address;
use Zonemaster::Engine::Test::Syntax;
use Zonemaster::Engine::TestMethods;
use Zonemaster::Engine::Util;
use Zonemaster::LDNS::Packet;
use Zonemaster::LDNS::RR;

sub _emit_log { my ( $tag, $argref ) = @_; return Zonemaster::Engine->logger->add( $tag, $argref, 'Delegation' ); }

=head1 NAME

Zonemaster::Engine::Test::Delegation - Module implementing tests focused on zone delegation

=head1 SYNOPSIS

    my @results = Zonemaster::Engine::Test::Delegation->all( $zone );

=head1 METHODS

=over

=item all()

    my @logentry_array = all( $zone );

Runs the default set of tests for that module, i.e. L<seven tests|/TESTS>.

Takes a L<Zonemaster::Engine::Zone> object.

Returns a list of L<Zonemaster::Engine::Logger::Entry> objects.

=back

=cut

sub all {
    my ( $class, $zone ) = @_;
    my @results;

    push @results, $class->delegation01( $zone ) if Zonemaster::Engine::Util::should_run_test( q{delegation01} );
    push @results, $class->delegation02( $zone ) if Zonemaster::Engine::Util::should_run_test( q{delegation02} );
    push @results, $class->delegation03( $zone ) if Zonemaster::Engine::Util::should_run_test( q{delegation03} );
    push @results, $class->delegation04( $zone ) if Zonemaster::Engine::Util::should_run_test( q{delegation04} );
    push @results, $class->delegation05( $zone ) if Zonemaster::Engine::Util::should_run_test( q{delegation05} );
    push @results, $class->delegation06( $zone ) if Zonemaster::Engine::Util::should_run_test( q{delegation06} );
    push @results, $class->delegation07( $zone ) if Zonemaster::Engine::Util::should_run_test( q{delegation07} );

    return @results;
}

=over

=item metadata()

    my $hash_ref = metadata();

Returns a reference to a hash, the keys of which are the names of all Test Cases in the module, and the corresponding values are references to
an array containing all the message tags that the Test Case can use in L<log entries|Zonemaster::Engine::Logger::Entry>.

=back

=cut

sub metadata {
    my ( $class ) = @_;

    return {
        delegation01 => [
            qw(
              ENOUGH_NS_CHILD
              ENOUGH_NS_DEL
              NOT_ENOUGH_NS_DEL
              NOT_ENOUGH_NS_CHILD
              ENOUGH_IPV4_NS_CHILD
              ENOUGH_IPV4_NS_DEL
              ENOUGH_IPV6_NS_CHILD
              ENOUGH_IPV6_NS_DEL
              NOT_ENOUGH_IPV4_NS_CHILD
              NOT_ENOUGH_IPV4_NS_DEL
              NOT_ENOUGH_IPV6_NS_CHILD
              NOT_ENOUGH_IPV6_NS_DEL
              NO_IPV4_NS_CHILD
              NO_IPV4_NS_DEL
              NO_IPV6_NS_CHILD
              NO_IPV6_NS_DEL
              TEST_CASE_END
              TEST_CASE_START
              )
        ],
        delegation02 => [
            qw(
              CHILD_DISTINCT_NS_IP
              CHILD_NS_SAME_IP
              DEL_DISTINCT_NS_IP
              DEL_NS_SAME_IP
              SAME_IP_ADDRESS
              DISTINCT_IP_ADDRESS
              TEST_CASE_END
              TEST_CASE_START
              )
        ],
        delegation03 => [
            qw(
              REFERRAL_SIZE_TOO_LARGE
              REFERRAL_SIZE_OK
              TEST_CASE_END
              TEST_CASE_START
              )
        ],
        delegation04 => [
            qw(
              IS_NOT_AUTHORITATIVE
              IPV4_DISABLED
              IPV6_DISABLED
              ARE_AUTHORITATIVE
              TEST_CASE_END
              TEST_CASE_START
              )
        ],
        delegation05 => [
            qw(
              NO_NS_CNAME
              NO_RESPONSE
              NS_IS_CNAME
              UNEXPECTED_RCODE
              TEST_CASE_END
              TEST_CASE_START
              )
        ],
        delegation06 => [
            qw(
              SOA_NOT_EXISTS
              SOA_EXISTS
              IPV4_DISABLED
              IPV6_DISABLED
              TEST_CASE_END
              TEST_CASE_START
              )
        ],
        delegation07 => [
            qw(
              EXTRA_NAME_PARENT
              EXTRA_NAME_CHILD
              TOTAL_NAME_MISMATCH
              NAMES_MATCH
              TEST_CASE_END
              TEST_CASE_START
              )
        ],
    };
} ## end sub metadata

Readonly my %TAG_DESCRIPTIONS => (
    DELEGATION01 => sub {
        __x    # DELEGATION:DELEGATION01
          "Minimum number of name servers";
    },
    DELEGATION02 => sub {
        __x    # DELEGATION:DELEGATION02
          "Name servers must have distinct IP addresses";
    },
    DELEGATION03 => sub {
        __x    # DELEGATION:DELEGATION03
          "No truncation of referrals";
    },
    DELEGATION04 => sub {
        __x    # DELEGATION:DELEGATION04
          "Name server is authoritative";
    },
    DELEGATION05 => sub {
        __x    # DELEGATION:DELEGATION05
          "Name server must not point at CNAME alias";
    },
    DELEGATION06 => sub {
        __x    # DELEGATION:DELEGATION06
          "Existence of SOA";
    },
    DELEGATION07 => sub {
        __x    # DELEGATION:DELEGATION07
          "Parent glue name records present in child";
    },
    ARE_AUTHORITATIVE => sub {
        __x    # DELEGATION:ARE_AUTHORITATIVE
          "All these nameservers are confirmed to be authoritative : {nsname_list}.", @_;
    },
    CHILD_DISTINCT_NS_IP => sub {
        __x    # DELEGATION:CHILD_DISTINCT_NS_IP
          "All the IP addresses used by the nameservers in child are unique.", @_;
    },
    CHILD_NS_SAME_IP => sub {
        __x    # DELEGATION:CHILD_NS_SAME_IP
          "IP {ns_ip} in child refers to multiple nameservers ({nsname_list}).", @_;
    },
    DEL_DISTINCT_NS_IP => sub {
        __x    # DELEGATION:DEL_DISTINCT_NS_IP
          "All the IP addresses used by the nameservers in parent are unique.", @_;
    },
    DEL_NS_SAME_IP => sub {
        __x    # DELEGATION:DEL_NS_SAME_IP
          "IP {ns_ip} in parent refers to multiple nameservers ({nsname_list}).", @_;
    },
    DISTINCT_IP_ADDRESS => sub {
        __x    # DELEGATION:DISTINCT_IP_ADDRESS
          "All the IP addresses used by the nameservers are unique.", @_;
    },
    ENOUGH_IPV4_NS_CHILD => sub {
        __x    # DELEGATION:ENOUGH_IPV4_NS_CHILD
          "Child lists enough ({count}) nameservers that resolve to IPv4 "
          . "addresses. Lower limit set to {minimum}. Name servers: {ns_list}",
          @_;
    },
    ENOUGH_IPV4_NS_DEL => sub {
        __x    # DELEGATION:ENOUGH_IPV4_NS_DEL
          "Delegation lists enough ({count}) nameservers that resolve to IPv4 "
          . "addresses. Lower limit set to {minimum}. Name servers: {ns_list}",
          @_;
    },
    ENOUGH_IPV6_NS_CHILD => sub {
        __x    # DELEGATION:ENOUGH_IPV6_NS_CHILD
          "Child lists enough ({count}) nameservers that resolve to IPv6 "
          . "addresses. Lower limit set to {minimum}. Name servers: {ns_list}",
          @_;
    },
    ENOUGH_IPV6_NS_DEL => sub {
        __x    # DELEGATION:ENOUGH_IPV6_NS_DEL
          "Delegation lists enough ({count}) nameservers that resolve to IPv6 "
          . "addresses. Lower limit set to {minimum}. Name servers: {ns_list}",
          @_;
    },
    ENOUGH_NS_CHILD => sub {
        __x    # DELEGATION:ENOUGH_NS_CHILD
          "Child lists enough ({count}) nameservers. Lower limit set to {minimum}. Name servers: {nsname_list}", @_;
    },
    ENOUGH_NS_DEL => sub {
        __x    # DELEGATION:ENOUGH_NS_DEL
          "Delegation lists enough ({count}) nameservers. Lower limit set to {minimum}. Name servers: {nsname_list}", @_;
    },
    EXTRA_NAME_CHILD => sub {
        __x    # DELEGATION:EXTRA_NAME_CHILD
          "Child has nameserver(s) not listed at parent ({extra}).", @_;
    },
    EXTRA_NAME_PARENT => sub {
        __x    # DELEGATION:EXTRA_NAME_PARENT
          "Parent has nameserver(s) not listed at the child ({extra}).", @_;
    },
    IPV4_DISABLED => sub {
        __x    # DELEGATION:IPV4_DISABLED
          'IPv4 is disabled, not sending "{rrtype}" query to {ns}.', @_;
    },
    IPV6_DISABLED => sub {
        __x    # DELEGATION:IPV6_DISABLED
          'IPv6 is disabled, not sending "{rrtype}" query to {ns}.', @_;
    },
    IS_NOT_AUTHORITATIVE => sub {
        __x    # DELEGATION:IS_NOT_AUTHORITATIVE
          "Nameserver {ns} response is not authoritative on {proto} port 53.", @_;
    },
    NAMES_MATCH => sub {
        __x    # DELEGATION:NAMES_MATCH
          "All of the nameserver names are listed both at parent and child.", @_;
    },
    NO_RESPONSE => sub {
        __x    # DELEGATION:NO_RESPONSE
          "Nameserver {ns} did not respond.", @_;
    },
    NOT_ENOUGH_IPV4_NS_CHILD => sub {
        __x    # DELEGATION:NOT_ENOUGH_IPV4_NS_CHILD
          "Child does not list enough ({count}) nameservers that resolve to IPv4 "
          . "addresses. Lower limit set to {minimum}. Name servers: {ns_list}",
          @_;
    },
    NOT_ENOUGH_IPV4_NS_DEL => sub {
        __x    # DELEGATION:NOT_ENOUGH_IPV4_NS_DEL
          "Delegation does not list enough ({count}) nameservers that resolve to IPv4 "
          . "addresses. Lower limit set to {minimum}. Name servers: {ns_list}",
          @_;
    },
    NOT_ENOUGH_IPV6_NS_CHILD => sub {
        __x    # DELEGATION:NOT_ENOUGH_IPV6_NS_CHILD
          "Child does not list enough ({count}) nameservers that resolve to IPv6 "
          . "addresses. Lower limit set to {minimum}. Name servers: {ns_list}",
          @_;
    },
    NOT_ENOUGH_IPV6_NS_DEL => sub {
        __x    # DELEGATION:NOT_ENOUGH_IPV6_NS_DEL
          "Delegation does not list enough ({count}) nameservers that resolve to IPv6 "
          . "addresses. Lower limit set to {minimum}. Name servers: {ns_list}",
          @_;
    },
    NOT_ENOUGH_NS_CHILD => sub {
        __x    # DELEGATION:NOT_ENOUGH_NS_CHILD
          "Child does not list enough ({count}) nameservers. Lower limit set to {minimum}. Name servers: {nsname_list}", @_;
    },
    NOT_ENOUGH_NS_DEL => sub {
        __x    # DELEGATION:NOT_ENOUGH_NS_DEL
          "Delegation does not list enough ({count}) nameservers. Lower limit set to {minimum}. Name servers: {nsname_list}", @_;
    },
    NO_IPV4_NS_CHILD => sub {
        __x    # DELEGATION:NO_IPV4_NS_CHILD
          "Child lists no nameserver that resolves to an IPv4 address. "
          . "If any were present, the minimum allowed would be {minimum}.",
          @_;
    },
    NO_IPV4_NS_DEL => sub {
        __x    # DELEGATION:NO_IPV4_NS_DEL
          "Delegation lists no nameserver that resolves to an IPv4 address. "
          . "If any were present, the minimum allowed would be {minimum}.",
          @_;
    },
    NO_IPV6_NS_CHILD => sub {
        __x    # DELEGATION:NO_IPV6_NS_CHILD
          "Child lists no nameserver that resolves to an IPv6 address. "
          . "If any were present, the minimum allowed would be {minimum}.",
          @_;
    },
    NO_IPV6_NS_DEL => sub {
        __x    # DELEGATION:NO_IPV6_NS_DEL
          "Delegation lists no nameserver that resolves to an IPv6 address. "
          . "If any were present, the minimum allowed would be {minimum}.",
          @_;
    },
    NS_IS_CNAME => sub {
        __x    # DELEGATION:NS_IS_CNAME
          "Nameserver {nsname} RR points to CNAME.", @_;
    },
    NO_NS_CNAME => sub {
        __x    # DELEGATION:NO_NS_CNAME
          "No nameserver points to CNAME alias.", @_;
    },
    REFERRAL_SIZE_TOO_LARGE => sub {
        __x    # DELEGATION:REFERRAL_SIZE_TOO_LARGE
          "The smallest possible legal referral packet is larger than 512 octets (it is {size}).", @_;
    },
    REFERRAL_SIZE_OK => sub {
        __x    # DELEGATION:REFERRAL_SIZE_OK
          "The smallest possible legal referral packet is smaller than 513 octets (it is {size}).", @_;
    },
    SAME_IP_ADDRESS => sub {
        __x    # DELEGATION:SAME_IP_ADDRESS
          "IP {ns_ip} refers to multiple nameservers ({nsname_list}).", @_;
    },
    SOA_EXISTS => sub {
        __x    # DELEGATION:SOA_EXISTS
          "All the nameservers have SOA record.", @_;
    },
    SOA_NOT_EXISTS => sub {
        __x    # DELEGATION:SOA_NOT_EXISTS
          "Empty NOERROR response to SOA query was received from {ns}.", @_;
    },
    TEST_CASE_END => sub {
        __x    # DELEGATION:TEST_CASE_END
          'TEST_CASE_END {testcase}.', @_;
    },
    TEST_CASE_START => sub {
        __x    # DELEGATION:TEST_CASE_START
          'TEST_CASE_START {testcase}.', @_;
    },
    TOTAL_NAME_MISMATCH => sub {
        __x    # DELEGATION:TOTAL_NAME_MISMATCH
          "None of the nameservers listed at the parent are listed at the child.", @_;
    },
    UNEXPECTED_RCODE => sub {
        __x    # DELEGATION:UNEXPECTED_RCODE
          'Nameserver {ns} answered query with an unexpected rcode ({rcode}).', @_;
    },

);

=over

=item tag_descriptions()

    my $hash_ref = tag_descriptions();

Used by the L<built-in translation system|Zonemaster::Engine::Translator>.

Returns a reference to a hash, the keys of which are the message tags and the corresponding values are strings (message IDs).

=back

=cut

sub tag_descriptions {
    return \%TAG_DESCRIPTIONS;
}

=over

=item version()

    my $version_string = version();

Returns a string containing the version of the current module.

=back

=cut

sub version {
    return "$Zonemaster::Engine::Test::Delegation::VERSION";
}

=head1 INTERNAL METHODS

=over

=item _ip_disabled_message()

    my $bool = _ip_disabled_message( $logentry_array_ref, $ns, @query_type_array );

Checks if the IP version of a given name server is allowed to be queried. If not, it adds a logging message and returns true. Else, it returns false.

Takes a reference to an array of L<Zonemaster::Engine::Logger::Entry> objects, a L<Zonemaster::Engine::Nameserver> object and an array of strings (query type).

Returns a boolean.

=back

=cut

sub _ip_disabled_message {
    my ( $results_array, $ns, @rrtypes ) = @_;

    if ( not Zonemaster::Engine::Profile->effective->get(q{net.ipv6}) and $ns->address->version == $IP_VERSION_6 ) {
        push @$results_array, map {
          _emit_log(
            IPV6_DISABLED => {
                ns     => $ns->string,
                rrtype => $_
            }
          )
        } @rrtypes;
        return 1;
    }

    if ( not Zonemaster::Engine::Profile->effective->get(q{net.ipv4}) and $ns->address->version == $IP_VERSION_4 ) {
        push @$results_array, map {
          _emit_log(
            IPV4_DISABLED => {
                ns     => $ns->string,
                rrtype => $_,
            }
          )
        } @rrtypes;
        return 1;
    }
    return 0;
}

=over

=item _max_length_name_for()

    my $name_string = _max_length_name_for( $name );

Makes up a name of maximum length in the given domain name. Used as an helper function for Test Case L<Delegation03|/delegation03()>.

Takes a L<Zonemaster::Engine::DNSName> object.

Returns a string.

=back

=cut

sub _max_length_name_for {
    my ( $top ) = @_;
    my @chars = q{A} .. q{Z};

    my $name = name( $top )->fqdn;
    $name = q{} if $name eq q{.};    # Special case for root zone

    while ( length( $name ) < $FQDN_MAX_LENGTH - 1 ) {
        my $len = $FQDN_MAX_LENGTH - length( $name ) - 1;
        $len = $LABEL_MAX_LENGTH if $len > $LABEL_MAX_LENGTH;
        $name = join( q{}, map { $chars[ rand @chars ] } 1 .. $len ) . q{.} . $name;
    }

    return $name;
}

=over

=item _find_dup_ns()

    my @logentry_array = _find_dup_ns( %hash );

Checks if given name servers have distinct IP addresses. Used as an helper function for Test Case L<Delegation02|/delegation02()>.

Takes a hash - the keys of which are C<duplicate_tag>, C<distinct_tag> and C<ns_list>, and their corresponding values are a string,
a string and a reference to an array of L<Zonemaster::Engine::Nameserver> objects, respectively.

Returns a list of L<Zonemaster::Engine::Logger::Entry> objects.

=back

=cut

sub _find_dup_ns {
    my %args          = @_;
    my $duplicate_tag = $args{duplicate_tag};
    my $distinct_tag  = $args{distinct_tag};
    my @nss           = @{ $args{ns_list} };

    my %nsnames_and_ip;
    my %ips;
    foreach my $local_ns ( @nss ) {

        next if $nsnames_and_ip{ $local_ns->name->string . q{/} . $local_ns->address->short };

        push @{ $ips{ $local_ns->address->short } }, $local_ns->name->string;

        $nsnames_and_ip{ $local_ns->name->string . q{/} . $local_ns->address->short }++;

    }

    my @results;
    foreach my $local_ip ( sort keys %ips ) {
        if ( scalar @{ $ips{$local_ip} } > 1 ) {
            push @results,
              _emit_log(
                $duplicate_tag => {
                    nsname_list => join( q{;}, @{ $ips{$local_ip} } ),
                    ns_ip       => $local_ip,
                }
              );
        }
    }

    if ( @nss && !@results ) {
        push @results, _emit_log( $distinct_tag => {} );
    }

    return @results;
}

=head1 TESTS

=over

=item delegation01()

    my @logentry_array = delegation01( $zone );

Runs the L<Delegation01 Test Case|https://github.com/zonemaster/zonemaster/blob/master/docs/public/specifications/tests/Delegation-TP/delegation01.md>.

Takes a L<Zonemaster::Engine::Zone> object.

Returns a list of L<Zonemaster::Engine::Logger::Entry> objects.

=back

=cut

sub delegation01 {
    my ( $class, $zone ) = @_;

    local $Zonemaster::Engine::Logger::TEST_CASE_NAME = 'Delegation01';
    push my @results, _emit_log( TEST_CASE_START => { testcase => $Zonemaster::Engine::Logger::TEST_CASE_NAME } );

    # Determine delegation NS names
    my @del_nsnames = map { $_->string } @{ Zonemaster::Engine::TestMethods->method2( $zone ) };
    my $del_nsnames_args = {
        count       => scalar( @del_nsnames ),
        minimum     => $MINIMUM_NUMBER_OF_NAMESERVERS,
        nsname_list => join( q{;}, sort @del_nsnames ),
    };

    # Check delegation NS names
    if ( scalar( @del_nsnames ) >= $MINIMUM_NUMBER_OF_NAMESERVERS ) {
        push @results, _emit_log( ENOUGH_NS_DEL => $del_nsnames_args );
    }
    else {
        push @results, _emit_log( NOT_ENOUGH_NS_DEL => $del_nsnames_args );
    }

    # Determine child NS names
    my @child_nsnames = map { $_->string } @{ Zonemaster::Engine::TestMethods->method3( $zone ) };
    my $child_nsnames_args = {
        count       => scalar( @child_nsnames ),
        minimum     => $MINIMUM_NUMBER_OF_NAMESERVERS,
        nsname_list => join( q{;}, sort @child_nsnames ),
    };

    # Check child NS names
    if ( scalar( @child_nsnames ) >= $MINIMUM_NUMBER_OF_NAMESERVERS ) {
        push @results, _emit_log( ENOUGH_NS_CHILD => $child_nsnames_args );
    }
    else {
        push @results, _emit_log( NOT_ENOUGH_NS_CHILD => $child_nsnames_args );
    }

    # Determine child NS names with addresses
    my @child_ns = @{ Zonemaster::Engine::TestMethods->method5( $zone ) };
    my @child_ns_ipv4 = map { $_ } grep { $_->address->version == 4 } @child_ns;
    my @child_ns_ipv6 = map { $_ } grep { $_->address->version == 6 } @child_ns;

    my $child_ns_ipv4_args = {
        count       => scalar( uniq map { $_->name->string } @child_ns_ipv4 ),
        minimum     => $MINIMUM_NUMBER_OF_NAMESERVERS,
        ns_list => join( q{;}, sort map { $_->string } @child_ns_ipv4 ),
    };
    my $child_ns_ipv6_args = {
        count       => scalar( uniq map { $_->name->string } @child_ns_ipv6 ),
        minimum     => $MINIMUM_NUMBER_OF_NAMESERVERS,
        ns_list => join( q{;}, sort map { $_->string } @child_ns_ipv6 ),
    };

<<<<<<< HEAD
    if ( scalar( @child_ns_ipv4 ) >= $MINIMUM_NUMBER_OF_NAMESERVERS ) {
        push @results, _emit_log( ENOUGH_IPV4_NS_CHILD => $child_ns_ipv4_args );
    }
    elsif ( scalar( @child_ns_ipv4 ) > 0 ) {
        push @results, _emit_log( NOT_ENOUGH_IPV4_NS_CHILD => $child_ns_ipv4_args );
=======
    if ( scalar( uniq map { $_->name->string } @child_ns_ipv4 ) >= $MINIMUM_NUMBER_OF_NAMESERVERS ) {
        push @results, info( ENOUGH_IPV4_NS_CHILD => $child_ns_ipv4_args );
    }
    elsif ( scalar( uniq map { $_->name->string } @child_ns_ipv4 ) > 0 ) {
        push @results, info( NOT_ENOUGH_IPV4_NS_CHILD => $child_ns_ipv4_args );
>>>>>>> df992af2
    }
    else {
        push @results, _emit_log( NO_IPV4_NS_CHILD => $child_ns_ipv4_args );
    }

<<<<<<< HEAD
    if ( scalar( @child_ns_ipv6 ) >= $MINIMUM_NUMBER_OF_NAMESERVERS ) {
        push @results, _emit_log( ENOUGH_IPV6_NS_CHILD => $child_ns_ipv6_args );
    }
    elsif ( scalar( @child_ns_ipv6 ) > 0 ) {
        push @results, _emit_log( NOT_ENOUGH_IPV6_NS_CHILD => $child_ns_ipv6_args );
=======
    if ( scalar( uniq map { $_->name->string } @child_ns_ipv6 ) >= $MINIMUM_NUMBER_OF_NAMESERVERS ) {
        push @results, info( ENOUGH_IPV6_NS_CHILD => $child_ns_ipv6_args );
    }
    elsif ( scalar( uniq map { $_->name->string } @child_ns_ipv6 ) > 0 ) {
        push @results, info( NOT_ENOUGH_IPV6_NS_CHILD => $child_ns_ipv6_args );
>>>>>>> df992af2
    }
    else {
        push @results, _emit_log( NO_IPV6_NS_CHILD => $child_ns_ipv6_args );
    }

    # Determine delegation NS names with addresses
    my @del_ns = @{ Zonemaster::Engine::TestMethods->method4( $zone ) };
    my @del_ns_ipv4 = map { $_ } grep { $_->address->version == 4 } @del_ns;
    my @del_ns_ipv6 = map { $_ } grep { $_->address->version == 6 } @del_ns;

    my $del_ns_ipv4_args = {
        count       => scalar( uniq map { $_->name->string } @del_ns_ipv4 ),
        minimum     => $MINIMUM_NUMBER_OF_NAMESERVERS,
        ns_list => join( q{;}, sort map { $_->string } @del_ns_ipv4 ),
    };
    my $del_ns_ipv6_args = {
        count       => scalar( uniq map { $_->name->string } @del_ns_ipv6 ),
        minimum     => $MINIMUM_NUMBER_OF_NAMESERVERS,
        ns_list => join( q{;}, sort map { $_->string } @del_ns_ipv6 ),
    };

<<<<<<< HEAD
    if ( scalar( @del_ns_ipv4 ) >= $MINIMUM_NUMBER_OF_NAMESERVERS ) {
        push @results, _emit_log( ENOUGH_IPV4_NS_DEL => $del_ns_ipv4_args );
    }
    elsif ( scalar( @del_ns_ipv4 ) > 0 ) {
        push @results, _emit_log( NOT_ENOUGH_IPV4_NS_DEL => $del_ns_ipv4_args );
=======
    if ( scalar( uniq map { $_->name->string } @del_ns_ipv4 ) >= $MINIMUM_NUMBER_OF_NAMESERVERS ) {
        push @results, info( ENOUGH_IPV4_NS_DEL => $del_ns_ipv4_args );
    }
    elsif ( scalar( uniq map { $_->name->string } @del_ns_ipv4 ) > 0 ) {
        push @results, info( NOT_ENOUGH_IPV4_NS_DEL => $del_ns_ipv4_args );
>>>>>>> df992af2
    }
    else {
        push @results, _emit_log( NO_IPV4_NS_DEL => $del_ns_ipv4_args );
    }

<<<<<<< HEAD
    if ( scalar( @del_ns_ipv6 ) >= $MINIMUM_NUMBER_OF_NAMESERVERS ) {
        push @results, _emit_log( ENOUGH_IPV6_NS_DEL => $del_ns_ipv6_args );
    }
    elsif ( scalar( @del_ns_ipv6 ) > 0 ) {
        push @results, _emit_log( NOT_ENOUGH_IPV6_NS_DEL => $del_ns_ipv6_args );
=======
    if ( scalar( uniq map { $_->name->string } @del_ns_ipv6 ) >= $MINIMUM_NUMBER_OF_NAMESERVERS ) {
        push @results, info( ENOUGH_IPV6_NS_DEL => $del_ns_ipv6_args );
    }
    elsif ( scalar( uniq map { $_->name->string } @del_ns_ipv6 ) > 0 ) {
        push @results, info( NOT_ENOUGH_IPV6_NS_DEL => $del_ns_ipv6_args );
>>>>>>> df992af2
    }
    else {
        push @results, _emit_log( NO_IPV6_NS_DEL => $del_ns_ipv6_args );
    }

    return ( @results, _emit_log( TEST_CASE_END => { testcase => $Zonemaster::Engine::Logger::TEST_CASE_NAME } ) );
} ## end sub delegation01

=over

=item delegation02()

    my @logentry_array = delegation02( $zone );

Runs the L<Delegation02 Test Case|https://github.com/zonemaster/zonemaster/blob/master/docs/public/specifications/tests/Delegation-TP/delegation02.md>.

Takes a L<Zonemaster::Engine::Zone> object.

Returns a list of L<Zonemaster::Engine::Logger::Entry> objects.

=back

=cut

sub delegation02 {
    my ( $class, $zone ) = @_;

    local $Zonemaster::Engine::Logger::TEST_CASE_NAME = 'Delegation02';
    push my @results, _emit_log( TEST_CASE_START => { testcase => $Zonemaster::Engine::Logger::TEST_CASE_NAME } );

    my @nss_del   = @{ Zonemaster::Engine::TestMethods->method4( $zone ) };
    my @nss_child = @{ Zonemaster::Engine::TestMethods->method5( $zone ) };

    push @results,
      _find_dup_ns(
        duplicate_tag => 'DEL_NS_SAME_IP',
        distinct_tag  => 'DEL_DISTINCT_NS_IP',
        ns_list       => [@nss_del],
      );

    push @results,
      _find_dup_ns(
        duplicate_tag => 'CHILD_NS_SAME_IP',
        distinct_tag  => 'CHILD_DISTINCT_NS_IP',
        ns_list       => [@nss_child],
      );

    push @results,
      _find_dup_ns(
        duplicate_tag => 'SAME_IP_ADDRESS',
        distinct_tag  => 'DISTINCT_IP_ADDRESS',
        ns_list       => [ @nss_del, @nss_child ],
      );

    return ( @results, _emit_log( TEST_CASE_END => { testcase => $Zonemaster::Engine::Logger::TEST_CASE_NAME } ) );
} ## end sub delegation02

=over

=item delegation03()

    my @logentry_array = delegation03( $zone );

Runs the L<Delegation03 Test Case|https://github.com/zonemaster/zonemaster/blob/master/docs/public/specifications/tests/Delegation-TP/delegation03.md>.

Takes a L<Zonemaster::Engine::Zone> object.

Returns a list of L<Zonemaster::Engine::Logger::Entry> objects.

=back

=cut

sub delegation03 {
    my ( $class, $zone ) = @_;

    local $Zonemaster::Engine::Logger::TEST_CASE_NAME = 'Delegation03';
    push my @results, _emit_log( TEST_CASE_START => { testcase => $Zonemaster::Engine::Logger::TEST_CASE_NAME } );

    my $long_name = _max_length_name_for( $zone->name );
    my @nsnames   = map { $_->string } @{ Zonemaster::Engine::TestMethods->method2( $zone ) };
    my @nss       = @{ Zonemaster::Engine::TestMethods->method4( $zone ) };
    my @nss_v4    = grep { $_->address->version == $IP_VERSION_4 } @nss;
    my @nss_v6    = grep { $_->address->version == $IP_VERSION_6 } @nss;
    my $parent    = $zone->parent();

    my $p = Zonemaster::LDNS::Packet->new( $long_name, q{NS}, q{IN} );
    for my $nsname ( @nsnames ) {
        my $rr = Zonemaster::LDNS::RR->new( sprintf( q{%s IN NS %s}, $zone->name, $nsname ) );
        $p->unique_push( q{authority}, $rr );
    }

    # If @nss_v4 is non-empty and all of its elements are in bailiwick of parent
    if ( @nss_v4 and not grep { not $parent->name->is_in_bailiwick( $_->name ) } @nss_v4 ) {
        my $ns = $nss_v4[0];
        my $rr = Zonemaster::LDNS::RR->new( sprintf( q{%s IN A %s}, $ns->name, $ns->address->short ) );
        $p->unique_push( q{additional}, $rr );
    }

    # If @nss_v6 is non-empty and all of its elements are in bailiwick of parent
    if ( @nss_v6 and not grep { not $parent->name->is_in_bailiwick( $_->name ) } @nss_v6 ) {
        my $ns = $nss_v6[0];
        my $rr = Zonemaster::LDNS::RR->new( sprintf( q{%s IN AAAA %s}, $ns->name, $ns->address->short ) );
        $p->unique_push( q{additional}, $rr );
    }

    my $size = length( $p->data );
    if ( $size > $UDP_PAYLOAD_LIMIT ) {
        push @results,
          _emit_log(
            REFERRAL_SIZE_TOO_LARGE => {
                size => $size,
            }
          );
    }
    else {
        push @results,
          _emit_log(
            REFERRAL_SIZE_OK => {
                size => $size,
            }
          );
    }

    return ( @results, _emit_log( TEST_CASE_END => { testcase => $Zonemaster::Engine::Logger::TEST_CASE_NAME } ) );
} ## end sub delegation03

=over

=item delegation04()

    my @logentry_array = delegation04( $zone );

Runs the L<Delegation04 Test Case|https://github.com/zonemaster/zonemaster/blob/master/docs/public/specifications/tests/Delegation-TP/delegation04.md>.

Takes a L<Zonemaster::Engine::Zone> object.

Returns a list of L<Zonemaster::Engine::Logger::Entry> objects.

=back

=cut

sub delegation04 {
    my ( $class, $zone ) = @_;

    local $Zonemaster::Engine::Logger::TEST_CASE_NAME = 'Delegation04';
    push my @results, _emit_log( TEST_CASE_START => { testcase => $Zonemaster::Engine::Logger::TEST_CASE_NAME } );
    my %nsnames;
    my @authoritatives;
    my $query_type = q{SOA};

    foreach
      my $local_ns ( @{ Zonemaster::Engine::TestMethods->method4( $zone ) }, @{ Zonemaster::Engine::TestMethods->method5( $zone ) } )
    {

        if ( _ip_disabled_message( \@results, $local_ns, $query_type ) ) {
            next;
        }

        next if $nsnames{ $local_ns->name->string };

        foreach my $usevc ( 0, 1 ) {
            my $p = $local_ns->query( $zone->name, $query_type, { usevc => $usevc } );
            if ( $p ) {
                if ( not $p->aa ) {
                    push @results,
                      _emit_log(
                        IS_NOT_AUTHORITATIVE => {
                            ns    => $local_ns->string,
                            proto => $usevc ? q{TCP} : q{UDP},
                        }
                      );
                }
                else {
                    push @authoritatives, $local_ns->name->string;
                }
            }
        }

        $nsnames{ $local_ns->name }++;
    } ## end foreach my $local_ns ( @{ Zonemaster::Engine::TestMethods...})

    if (
        (
               scalar @{ Zonemaster::Engine::TestMethods->method4( $zone ) }
            or scalar @{ Zonemaster::Engine::TestMethods->method5( $zone ) }
        )
        and not grep { $_->tag ne q{TEST_CASE_START} } @results
        and scalar @authoritatives
      )
    {
        push @results,
          _emit_log(
            ARE_AUTHORITATIVE => {
                nsname_list => join( q{;}, uniq sort @authoritatives ),
            }
          );
    }

    return ( @results, _emit_log( TEST_CASE_END => { testcase => $Zonemaster::Engine::Logger::TEST_CASE_NAME } ) );
} ## end sub delegation04

=over

=item delegation05()

    my @logentry_array = delegation05( $zone );

Runs the L<Delegation05 Test Case|https://github.com/zonemaster/zonemaster/blob/master/docs/public/specifications/tests/Delegation-TP/delegation05.md>.

Takes a L<Zonemaster::Engine::Zone> object.

Returns a list of L<Zonemaster::Engine::Logger::Entry> objects.

=back

=cut

sub delegation05 {
    my ( $class, $zone ) = @_;

    local $Zonemaster::Engine::Logger::TEST_CASE_NAME = 'Delegation05';
    push my @results, _emit_log( TEST_CASE_START => { testcase => $Zonemaster::Engine::Logger::TEST_CASE_NAME } );

    my @nsnames = @{ Zonemaster::Engine::TestMethods->method2and3( $zone ) };

    foreach my $local_nsname ( @nsnames )  {

        if ( $zone->name->is_in_bailiwick( $local_nsname ) ) {
            my @nss_del   = @{ Zonemaster::Engine::TestMethods->method4( $zone ) };
            my @nss_child = @{ Zonemaster::Engine::TestMethods->method5( $zone ) };
            my %nss       = map { $_->name->string . '/' . $_->address->short => $_ } @nss_del, @nss_child;

            for my $key ( sort keys %nss ) {
                my $ns = $nss{$key};
                my $ns_args = {
                    ns     => $ns->string,
                    rrtype => q{A},
                };

                if ( _ip_disabled_message( \@results, $ns, q{A} ) ) {
                    next;
                }

                my $p = $ns->query( $local_nsname, q{A}, { recurse => 0 } );
                if ( not $p ) {
                    push @results, _emit_log( NO_RESPONSE => $ns_args );
                    next;
                }
                elsif ($p->rcode ne q{NOERROR} ) {
                    $ns_args->{rcode} = $p->rcode;
                    push @results, _emit_log( UNEXPECTED_RCODE => $ns_args );
                    next;
                }
                elsif ( scalar $p->get_records( q{CNAME}, q{answer} ) > 0 ) {
                    push @results, _emit_log( NS_IS_CNAME => { nsname => $local_nsname } );
                    next;
                }
                elsif ($p->is_redirect) {
                    my $p = $ns->query( $local_nsname, q{A}, { recurse => 1 } );
                    if ( defined $p and scalar $p->get_records( q{CNAME}, q{answer} ) > 0 ) {
                        push @results, _emit_log( NS_IS_CNAME => { nsname => $local_nsname } );
                    }
                }
            }
        }
        else {
            my $p = Zonemaster::Engine::Recursor->recurse( $local_nsname, q{A} );
            if ( defined $p and scalar $p->get_records( q{CNAME}, q{answer} ) > 0 ) {
                push @results, _emit_log( NS_IS_CNAME => { nsname => $local_nsname } );
            }
        }
    }

    if ( not grep { $_->tag eq q{NS_IS_CNAME} } @results ) {
        push @results, _emit_log( NO_NS_CNAME => {} );
    }

    return ( @results, _emit_log( TEST_CASE_END => { testcase => $Zonemaster::Engine::Logger::TEST_CASE_NAME } ) );
} ## end sub delegation05

=over

=item delegation06()

    my @logentry_array = delegation06( $zone );

Runs the L<Delegation06 Test Case|https://github.com/zonemaster/zonemaster/blob/master/docs/public/specifications/tests/Delegation-TP/delegation06.md>.

Takes a L<Zonemaster::Engine::Zone> object.

Returns a list of L<Zonemaster::Engine::Logger::Entry> objects.

=back

=cut

sub delegation06 {
    my ( $class, $zone ) = @_;

    local $Zonemaster::Engine::Logger::TEST_CASE_NAME = 'Delegation06';
    push my @results, _emit_log( TEST_CASE_START => { testcase => $Zonemaster::Engine::Logger::TEST_CASE_NAME } );
    my %nsnames;
    my $query_type = q{SOA};

    foreach
      my $local_ns ( @{ Zonemaster::Engine::TestMethods->method4( $zone ) }, @{ Zonemaster::Engine::TestMethods->method5( $zone ) } )
    {

        if ( _ip_disabled_message( \@results, $local_ns, $query_type ) ) {
            next;
        }

        next if $nsnames{ $local_ns->name->string };

        my $p = $local_ns->query( $zone->name, $query_type );
        if ( $p and $p->rcode eq q{NOERROR} ) {
            if ( not $p->get_records( $query_type, q{answer} ) ) {
                push @results, _emit_log( SOA_NOT_EXISTS => { ns => $local_ns->string } );
            }
        }

        $nsnames{ $local_ns->name->string }++;
    } ## end foreach my $local_ns ( @{ Zonemaster::Engine::TestMethods...})

    if (
        (
               scalar @{ Zonemaster::Engine::TestMethods->method4( $zone ) }
            or scalar @{ Zonemaster::Engine::TestMethods->method5( $zone ) }
        )
        and not grep { $_->tag ne q{TEST_CASE_START} } @results
      )
    {
        push @results, _emit_log( SOA_EXISTS => {} );
    }

    return ( @results, _emit_log( TEST_CASE_END => { testcase => $Zonemaster::Engine::Logger::TEST_CASE_NAME } ) );
} ## end sub delegation06

=over

=item delegation07()

    my @logentry_array = delegation07( $zone );

Runs the L<Delegation07 Test Case|https://github.com/zonemaster/zonemaster/blob/master/docs/public/specifications/tests/Delegation-TP/delegation07.md>.

Takes a L<Zonemaster::Engine::Zone> object.

Returns a list of L<Zonemaster::Engine::Logger::Entry> objects.

=back

=cut

sub delegation07 {
    my ( $class, $zone ) = @_;

    local $Zonemaster::Engine::Logger::TEST_CASE_NAME = 'Delegation07';
    push my @results, _emit_log( TEST_CASE_START => { testcase => $Zonemaster::Engine::Logger::TEST_CASE_NAME } );

    my %names;
    foreach my $name ( @{ Zonemaster::Engine::TestMethods->method2( $zone ) } ) {
        $names{$name} += 1;
    }
    foreach my $name ( @{ Zonemaster::Engine::TestMethods->method3( $zone ) } ) {
        $names{$name} -= 1;
    }

    my @same_name         = sort grep { $names{$_} == 0 } keys %names;
    my @extra_name_parent = sort grep { $names{$_} > 0 } keys %names;
    my @extra_name_child  = sort grep { $names{$_} < 0 } keys %names;

    if ( @extra_name_parent ) {
        push @results,
          _emit_log(
            EXTRA_NAME_PARENT => {
                extra => join( q{;}, sort @extra_name_parent ),
            }
          );
    }

    if ( @extra_name_child ) {
        push @results,
          _emit_log(
            EXTRA_NAME_CHILD => {
                extra => join( q{;}, sort @extra_name_child ),
            }
          );
    }

    if ( @extra_name_parent == 0 and @extra_name_child == 0 ) {
        push @results,
          _emit_log(
            NAMES_MATCH => {
                names => join( q{;}, sort @same_name ),
            }
          );
    }

    if ( scalar( @same_name ) == 0 ) {
        push @results,
          _emit_log(
            TOTAL_NAME_MISMATCH => {
                glue  => join( q{;}, sort @extra_name_parent ),
                child => join( q{;}, sort @extra_name_child ),
            }
          );
    }

    return ( @results, _emit_log( TEST_CASE_END => { testcase => $Zonemaster::Engine::Logger::TEST_CASE_NAME } ) );
} ## end sub delegation07

1;<|MERGE_RESOLUTION|>--- conflicted
+++ resolved
@@ -622,37 +622,21 @@
         ns_list => join( q{;}, sort map { $_->string } @child_ns_ipv6 ),
     };
 
-<<<<<<< HEAD
-    if ( scalar( @child_ns_ipv4 ) >= $MINIMUM_NUMBER_OF_NAMESERVERS ) {
+    if ( scalar( uniq map { $_->name->string } @child_ns_ipv4 ) >= $MINIMUM_NUMBER_OF_NAMESERVERS ) {
         push @results, _emit_log( ENOUGH_IPV4_NS_CHILD => $child_ns_ipv4_args );
     }
-    elsif ( scalar( @child_ns_ipv4 ) > 0 ) {
+    elsif ( scalar( uniq map { $_->name->string } @child_ns_ipv4 ) > 0 ) {
         push @results, _emit_log( NOT_ENOUGH_IPV4_NS_CHILD => $child_ns_ipv4_args );
-=======
-    if ( scalar( uniq map { $_->name->string } @child_ns_ipv4 ) >= $MINIMUM_NUMBER_OF_NAMESERVERS ) {
-        push @results, info( ENOUGH_IPV4_NS_CHILD => $child_ns_ipv4_args );
-    }
-    elsif ( scalar( uniq map { $_->name->string } @child_ns_ipv4 ) > 0 ) {
-        push @results, info( NOT_ENOUGH_IPV4_NS_CHILD => $child_ns_ipv4_args );
->>>>>>> df992af2
     }
     else {
         push @results, _emit_log( NO_IPV4_NS_CHILD => $child_ns_ipv4_args );
     }
 
-<<<<<<< HEAD
-    if ( scalar( @child_ns_ipv6 ) >= $MINIMUM_NUMBER_OF_NAMESERVERS ) {
+    if ( scalar( uniq map { $_->name->string } @child_ns_ipv6 ) >= $MINIMUM_NUMBER_OF_NAMESERVERS ) {
         push @results, _emit_log( ENOUGH_IPV6_NS_CHILD => $child_ns_ipv6_args );
     }
-    elsif ( scalar( @child_ns_ipv6 ) > 0 ) {
+    elsif ( scalar( uniq map { $_->name->string } @child_ns_ipv6 ) > 0 ) {
         push @results, _emit_log( NOT_ENOUGH_IPV6_NS_CHILD => $child_ns_ipv6_args );
-=======
-    if ( scalar( uniq map { $_->name->string } @child_ns_ipv6 ) >= $MINIMUM_NUMBER_OF_NAMESERVERS ) {
-        push @results, info( ENOUGH_IPV6_NS_CHILD => $child_ns_ipv6_args );
-    }
-    elsif ( scalar( uniq map { $_->name->string } @child_ns_ipv6 ) > 0 ) {
-        push @results, info( NOT_ENOUGH_IPV6_NS_CHILD => $child_ns_ipv6_args );
->>>>>>> df992af2
     }
     else {
         push @results, _emit_log( NO_IPV6_NS_CHILD => $child_ns_ipv6_args );
@@ -674,37 +658,21 @@
         ns_list => join( q{;}, sort map { $_->string } @del_ns_ipv6 ),
     };
 
-<<<<<<< HEAD
-    if ( scalar( @del_ns_ipv4 ) >= $MINIMUM_NUMBER_OF_NAMESERVERS ) {
+    if ( scalar( uniq map { $_->name->string } @del_ns_ipv4 ) >= $MINIMUM_NUMBER_OF_NAMESERVERS ) {
         push @results, _emit_log( ENOUGH_IPV4_NS_DEL => $del_ns_ipv4_args );
     }
-    elsif ( scalar( @del_ns_ipv4 ) > 0 ) {
+    elsif ( scalar( uniq map { $_->name->string } @del_ns_ipv4 ) > 0 ) {
         push @results, _emit_log( NOT_ENOUGH_IPV4_NS_DEL => $del_ns_ipv4_args );
-=======
-    if ( scalar( uniq map { $_->name->string } @del_ns_ipv4 ) >= $MINIMUM_NUMBER_OF_NAMESERVERS ) {
-        push @results, info( ENOUGH_IPV4_NS_DEL => $del_ns_ipv4_args );
-    }
-    elsif ( scalar( uniq map { $_->name->string } @del_ns_ipv4 ) > 0 ) {
-        push @results, info( NOT_ENOUGH_IPV4_NS_DEL => $del_ns_ipv4_args );
->>>>>>> df992af2
     }
     else {
         push @results, _emit_log( NO_IPV4_NS_DEL => $del_ns_ipv4_args );
     }
 
-<<<<<<< HEAD
-    if ( scalar( @del_ns_ipv6 ) >= $MINIMUM_NUMBER_OF_NAMESERVERS ) {
+    if ( scalar( uniq map { $_->name->string } @del_ns_ipv6 ) >= $MINIMUM_NUMBER_OF_NAMESERVERS ) {
         push @results, _emit_log( ENOUGH_IPV6_NS_DEL => $del_ns_ipv6_args );
     }
-    elsif ( scalar( @del_ns_ipv6 ) > 0 ) {
+    elsif ( scalar( uniq map { $_->name->string } @del_ns_ipv6 ) > 0 ) {
         push @results, _emit_log( NOT_ENOUGH_IPV6_NS_DEL => $del_ns_ipv6_args );
-=======
-    if ( scalar( uniq map { $_->name->string } @del_ns_ipv6 ) >= $MINIMUM_NUMBER_OF_NAMESERVERS ) {
-        push @results, info( ENOUGH_IPV6_NS_DEL => $del_ns_ipv6_args );
-    }
-    elsif ( scalar( uniq map { $_->name->string } @del_ns_ipv6 ) > 0 ) {
-        push @results, info( NOT_ENOUGH_IPV6_NS_DEL => $del_ns_ipv6_args );
->>>>>>> df992af2
     }
     else {
         push @results, _emit_log( NO_IPV6_NS_DEL => $del_ns_ipv6_args );

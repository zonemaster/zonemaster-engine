--- conflicted
+++ resolved
@@ -1,10 +1,6 @@
 package Zonemaster::Engine::Test::DNSSEC;
 
-<<<<<<< HEAD
 use version; our $VERSION = version->declare("v1.0.13");
-=======
-use version; our $VERSION = version->declare("v1.0.12");
->>>>>>> 5796296e
 
 ###
 ### This test module implements DNSSEC tests.

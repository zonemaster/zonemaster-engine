package Zonemaster::Engine::Profile;

use v5.16.0;
use warnings;

use version; our $VERSION = version->declare( "v1.2.22" );

use File::ShareDir qw[dist_file];
use JSON::PP qw( encode_json decode_json );
use Scalar::Util qw(reftype looks_like_number);
use File::Slurp;
use Clone qw(clone);
use Data::Dumper;
use Net::IP::XS;
use Log::Any qw( $log );
use YAML::XS qw();

$YAML::XS::Boolean = "JSON::PP";

use Zonemaster::Engine::Constants qw( $DURATION_5_MINUTES_IN_SECONDS $DURATION_1_HOUR_IN_SECONDS $DURATION_4_HOURS_IN_SECONDS $DURATION_12_HOURS_IN_SECONDS $DURATION_1_DAY_IN_SECONDS $DURATION_1_WEEK_IN_SECONDS $DURATION_180_DAYS_IN_SECONDS );
use Zonemaster::Engine::Validation qw( validate_ipv4 validate_ipv6 );

my %profile_properties_details = (
    q{cache} => {
        type    => q{HashRef},
        test    => sub {
            my @allowed_keys = ( 'redis' );
            foreach my $cache_database ( keys %{$_[0]} ) {
                if ( not grep( /^$cache_database$/, @allowed_keys ) ) {
                    die "Property cache keys have " . scalar @allowed_keys . " possible values: " . join(", ", @allowed_keys) . "\n";
                }

                if ( not scalar keys %{ $_[0]->{$cache_database} } ) {
                    die "Property cache.$cache_database has no items\n";
                }
                else {
                    my @allowed_subkeys;
                    if ( $cache_database eq 'redis' ) {
                        @allowed_subkeys = ( 'server', 'expire' );
                    }

                    foreach my $key ( keys %{ $_[0]->{$cache_database} } ) {
                        if ( not grep( /^$key$/, @allowed_subkeys ) ) {
                            die "Property cache.$cache_database subkeys have " . scalar @allowed_subkeys . " possible values: " . join(", ", @allowed_subkeys) . "\n";
                        }

                        die "Property cache.$cache_database.$key has a NULL or empty item\n" if not $_[0]->{$cache_database}->{$key};
                        die "Property cache.$cache_database.$key has a negative value\n" if ( looks_like_number( $_[0]->{$cache_database}->{$key} ) and $_[0]->{$cache_database}->{$key} < 0 ) ;
                    }
                }
            }
        },
        default => {},
    },
    q{resolver.defaults.debug} => {
        type    => q{Bool}
    },
    q{resolver.defaults.igntc} => {
        type    => q{Bool}
    },
    q{resolver.defaults.fallback} => {
        type    => q{Bool}
    },
    q{resolver.defaults.recurse} => {
        type    => q{Bool}
    },
    q{resolver.defaults.retrans} => {
        type    => q{Num},
        min     => 1,
        max     => 255
    },
    q{resolver.defaults.retry} => {
        type    => q{Num},
        min     => 1,
        max     => 255
    },
    q{resolver.defaults.usevc} => {
        type    => q{Bool}
    },
    q{resolver.defaults.timeout} => {
        type    => q{Num}
    },
    q{resolver.source4} => {
        type    => q{Str},
        test    => sub {
            unless ( $_[0] eq '' or validate_ipv4( $_[0] ) ) {
                die "Property resolver.source4 must be an IPv4 address or the empty string\n";
            }
        },
        default => q{}
    },
    q{resolver.source6} => {
        type    => q{Str},
        test    => sub {
            unless ( $_[0] eq '' or validate_ipv6( $_[0] ) ) {
                die "Property resolver.source6 must be a valid IPv6 address or the empty string\n";
            }
        },
        default => q{}
    },
    q{net.ipv4} => {
        type    => q{Bool}
    },
    q{net.ipv6} => {
        type    => q{Bool}
    },
    q{no_network} => {
        type    => q{Bool}
    },
<<<<<<< HEAD
=======
    q{asnroots} => {
        type    => q{ArrayRef},
        test    => sub {
            foreach my $ndd ( @{$_[0]} ) {
                die "Property asnroots has a NULL item\n" if not defined $ndd;
                die "Property asnroots has a non scalar item\n" if not defined ref($ndd);
                die "Property asnroots has an item too long\n" if length($ndd) > 255;
                foreach my $label ( split /[.]/, $ndd ) {
                    die "Property asnroots has a non domain name item\n" if $label !~ /^[a-z0-9](?:[-a-z0-9]{0,61}[a-z0-9])?$/;
                }
            }
        },
        default => ["asnlookup.zonemaster.net"],
    },
>>>>>>> 154433f2
    q{asn_db.style} => {
        type    => q{Str},
        test    => sub {
            if ( lc($_[0]) ne q{cymru} and lc($_[0]) ne q{ripe} ) {
                die "Property asn_db.style has 2 possible values : Cymru or RIPE (case insensitive)\n";
            }
            $_[0] = lc($_[0]);
        },
        default => q{cymru}
    },
    q{asn_db.sources} => {
        type    => q{HashRef},
        test    => sub {
            foreach my $db_style ( keys %{$_[0]} ) {
                if ( lc($db_style) ne q{cymru} and lc($db_style) ne q{ripe} ) {
                    die "Property asn_db.sources keys have 2 possible values : Cymru or RIPE (case insensitive)\n";
                }
                if ( not scalar @{ ${$_[0]}{$db_style} } ) {
                    die "Property asn_db.sources.$db_style has no items\n";
                }
                else {
                    foreach my $ndd ( @{ ${$_[0]}{$db_style} } ) {
                        die "Property asn_db.sources.$db_style has a NULL item\n" if not defined $ndd;
                        die "Property asn_db.sources.$db_style has a non scalar item\n" if not defined ref($ndd);
                        die "Property asn_db.sources.$db_style has an item too long\n" if length($ndd) > 255;
                        foreach my $label ( split /[.]/, $ndd ) {
                            die "Property asn_db.sources.$db_style has a non domain name item\n" if $label !~ /^[a-z0-9](?:[-a-z0-9]{0,61}[a-z0-9])?$/;
                        }
                    }
                    ${$_[0]}{lc($db_style)} = delete ${$_[0]}{$db_style};
                }
            }
        },
        default => { cymru => [ "asnlookup.zonemaster.net" ] },
    },
    q{logfilter} => {
        type    => q{HashRef},
        default => {}
    },
    q{test_levels} => {
        type    => q{HashRef}
    },
    q{test_cases} => {
        type    => q{ArrayRef}
    },
    q{test_cases_vars.dnssec04.REMAINING_SHORT} => {
        type    => q{Num},
        min     => 1,
        default => $DURATION_12_HOURS_IN_SECONDS
    },
    q{test_cases_vars.dnssec04.REMAINING_LONG} => {
        type    => q{Num},
        min     => 1,
        default => $DURATION_180_DAYS_IN_SECONDS
    },
    q{test_cases_vars.dnssec04.DURATION_LONG} => {
        type    => q{Num},
        min     => 1,
        default => $DURATION_180_DAYS_IN_SECONDS
    },
    q{test_cases_vars.zone02.SOA_REFRESH_MINIMUM_VALUE} => {
        type    => q{Num},
        min     => 1,
        default => $DURATION_4_HOURS_IN_SECONDS
    },
    q{test_cases_vars.zone04.SOA_RETRY_MINIMUM_VALUE} => {
        type    => q{Num},
        min     => 1,
        default => $DURATION_1_HOUR_IN_SECONDS
    },
    q{test_cases_vars.zone05.SOA_EXPIRE_MINIMUM_VALUE} => {
        type    => q{Num},
        min     => 1,
        default => $DURATION_1_WEEK_IN_SECONDS
    },
    q{test_cases_vars.zone06.SOA_DEFAULT_TTL_MAXIMUM_VALUE} => {
        type    => q{Num},
        min     => 1,
        default => $DURATION_1_DAY_IN_SECONDS
    },
    q{test_cases_vars.zone06.SOA_DEFAULT_TTL_MINIMUM_VALUE} => {
        type    => q{Num},
        min     => 1,
        default => $DURATION_5_MINUTES_IN_SECONDS
    }
);

_init_profile_properties_details_defaults();

sub _init_profile_properties_details_defaults {
    my $default_file   = dist_file( 'Zonemaster-Engine', 'profile.json');
    my $json           = read_file( $default_file );
    my $default_values = decode_json( $json );
    foreach my $property_name ( keys %profile_properties_details ) {
        if ( defined _get_value_from_nested_hash( $default_values, split /[.]/, $property_name ) ) {
            $profile_properties_details{$property_name}{default} = clone _get_value_from_nested_hash( $default_values, split /[.]/, $property_name );
        }
    }
}

sub _get_profile_paths {
    my ( $paths_ref, $data, @path ) = @_;

    foreach my $key (sort keys %$data) {

        my $path = join '.', @path, $key;
        if (ref($data->{$key}) eq 'HASH' and not exists $profile_properties_details{$path} ) {
            _get_profile_paths($paths_ref, $data->{$key}, @path, $key);
            next;
        }
        else {
            $paths_ref->{$path} = 1;
        }
    }
}

sub _get_value_from_nested_hash {
    my ( $hash_ref, @path ) = @_;

    my $key = shift @path;
    if ( exists $hash_ref->{$key} ) {
        if ( @path ) {
            my $value_type = reftype($hash_ref->{$key});
            if ( $value_type eq q{HASH} ) {
                return _get_value_from_nested_hash( $hash_ref->{$key}, @path );
            }
            else {
                return undef;
            }
        }
        else {
            return $hash_ref->{$key};
        }
    }
    else {
        return undef;
    }
}

sub _set_value_to_nested_hash {
    my ( $hash_ref, $value, @path ) = @_;

    my $key = shift @path;

    if (  ! exists $hash_ref->{$key} ) {
        $hash_ref->{$key} = {};
    }
    if ( @path ) {
        _set_value_to_nested_hash( $hash_ref->{$key}, $value, @path );
    }
    else {
        $hash_ref->{$key} = clone $value;
    }
}

our $effective = Zonemaster::Engine::Profile->default;

sub new {
    my $class = shift;
    my $self = {};
    $self->{q{profile}} = {};

    bless $self, $class;

    return $self;
}

sub default {
    my ( $class ) = @_;
    my $new = $class->new;
    foreach my $property_name ( keys %profile_properties_details ) {
        if ( exists $profile_properties_details{$property_name}{default} ) {
            $new->set( $property_name, $profile_properties_details{$property_name}{default} );
        }
    }

    return $new;
}

sub all_properties {
    my ( $class ) = @_;
    return sort keys %profile_properties_details;
}

sub get {
    my ( $self, $property_name ) = @_;

    die "Unknown property '$property_name'\n"  if not exists $profile_properties_details{$property_name};

    if ( $profile_properties_details{$property_name}->{type} eq q{ArrayRef} or $profile_properties_details{$property_name}->{type} eq q{HashRef} ) {
        return clone _get_value_from_nested_hash( $self->{q{profile}}, split /[.]/, $property_name );
    } else {
        return _get_value_from_nested_hash( $self->{q{profile}}, split /[.]/, $property_name );
    }
}

sub set {
    my ( $self, $property_name, $value ) = @_;

    $self->_set( q{DIRECT}, $property_name, $value );
}

sub _set {
    my ( $self, $from, $property_name, $value ) = @_;
    my $value_type = reftype($value);
    my $data_details;

    die "Unknown property '$property_name'\n" if not exists $profile_properties_details{$property_name};

    $data_details = sprintf "[TYPE=%s][FROM=%s][VALUE_TYPE=%s][VALUE=%s]\n%s",
                            exists $profile_properties_details{$property_name}->{type} ? $profile_properties_details{$property_name}->{type} : q{UNDEF},
                            defined $from ? $from : q{UNDEF},
                            defined $value_type ? $value_type : q{UNDEF},
                            defined $value ? $value : q{[UNDEF]},
                            Data::Dumper::Dumper($value);
    # $value is a Scalar
    if ( ! $value_type  or $value_type eq q{SCALAR} ) {
        die "Property $property_name can not be undef\n" if not defined $value;

        # Boolean
        if ( $profile_properties_details{$property_name}->{type} eq q{Bool} ) {
            if ( $from eq q{DIRECT} and !$value ) {
                $value = JSON::PP::false;
            }
            elsif ( $from eq q{DIRECT} and $value ) {
                $value = JSON::PP::true;
            }
            elsif ( $from eq q{JSON} and $value_type and $value == JSON::PP::false ) {
                $value = JSON::PP::false;
            }
            elsif ( $from eq q{JSON} and $value_type and $value == JSON::PP::true ) {
                $value = JSON::PP::true;
            }
            else {
                die "Property $property_name is of type Boolean $data_details\n";
            }
        }
        # Number. In our case, only non-negative integers
        elsif ( $profile_properties_details{$property_name}->{type} eq q{Num} ) {
            if ( $value !~ /^(\d+)$/ ) {
                die "Property $property_name is of type non-negative integer $data_details\n";
            }
            if ( exists $profile_properties_details{$property_name}->{min} and $value < $profile_properties_details{$property_name}->{min} ) {
                die "Property $property_name value is out of limit (smaller)\n";
            }
            if ( exists $profile_properties_details{$property_name}->{max} and $value > $profile_properties_details{$property_name}->{max} ) {
                die "Property $property_name value is out of limit (bigger)\n";
            }

            $value = 0+ $value;    # Make sure JSON::PP doesn't serialize it as a JSON string
        }
    }
    else {
        # Array
        if ( $profile_properties_details{$property_name}->{type} eq q{ArrayRef} and reftype($value) ne q{ARRAY} ) {
            die "Property $property_name is not a ArrayRef $data_details\n";
        }
        # Hash
        elsif ( $profile_properties_details{$property_name}->{type} eq q{HashRef} and reftype($value) ne q{HASH} ) {
            die "Property $property_name is not a HashRef $data_details\n";
        }
        elsif ( $profile_properties_details{$property_name}->{type} eq q{Bool} or $profile_properties_details{$property_name}->{type} eq q{Num} or $profile_properties_details{$property_name}->{type} eq q{Str} ) {
            die "Property $property_name is a Scalar $data_details\n";
        }
    }

    if ( $profile_properties_details{$property_name}->{test} ) {
        $profile_properties_details{$property_name}->{test}->( $value );
    }

    return _set_value_to_nested_hash( $self->{q{profile}}, $value, split /[.]/, $property_name );
}

sub merge {
    my ( $self, $other_profile ) = @_;

    die "Merge with ", __PACKAGE__, " only\n" if ref($other_profile) ne __PACKAGE__;

    foreach my $property_name ( keys %profile_properties_details ) {
        if ( defined _get_value_from_nested_hash( $other_profile->{q{profile}}, split /[.]/, $property_name ) ) {
            $self->_set( q{JSON}, $property_name, _get_value_from_nested_hash( $other_profile->{q{profile}}, split /[.]/, $property_name ) );
        }
    }

    return $other_profile->{q{profile}};
}

sub from_json {
    my ( $class, $json ) = @_;
    my $new = $class->new;
    my $internal = decode_json( $json );
    my %paths;
    _get_profile_paths(\%paths, $internal);
    foreach my $property_name ( keys %paths ) {
        if ( defined _get_value_from_nested_hash( $internal, split /[.]/, $property_name ) ) {
            $new->_set( q{JSON}, $property_name, _get_value_from_nested_hash( $internal, split /[.]/, $property_name ) );
        }
    }

    return $new;
}

sub to_json {
    my ( $self ) = @_;

    return encode_json( $self->{q{profile}} );
}

sub from_yaml {
    my ( $class, $yaml ) = @_;
    my $data = YAML::XS::Load( $yaml );
    return $class->from_json( encode_json( $data ) );
}

sub to_yaml {
    my ( $self ) = @_;

    return YAML::XS::Dump( $self->{q{profile}} );
}

sub effective {
    return $effective;
}

1;

=head1 NAME

Zonemaster::Engine::Profile - A simple system for configuring Zonemaster Engine

=head1 SYNOPSIS

This module has two parts:

=over

=item * a I<profile> representation class

=item * a global profile object (the I<effective profile>) that configures Zonemaster Engine

=back

A I<profile> consists of a collection of named properties.

The properties determine the configurable behaviors of Zonemaster
Engine with regard to what tests are to be performed, how they are to
be performed, and how the results are to be analyzed.
For details on available properties see the L</PROFILE PROPERTIES>
section.

Here is an example for updating the effective profile with values from
a given file and setting all properties not mentioned in the file to
default values.
For details on the file format see the L</REPRESENTATIONS> section.

    use Zonemaster::Engine::Profile;

    my $json    = read_file( "/path/to/foo.profile" );
    my $foo     = Zonemaster::Engine::Profile->from_json( $json );
    my $profile = Zonemaster::Engine::Profile->default;
    $profile->merge( $foo );
    Zonemaster::Engine::Profile->effective->merge( $profile );

Here is an example for serializing the default profile to JSON.

    my $string = Zonemaster::Engine::Profile->default->to_json;

For any given profile:

=over

=item * At any moment, each property is either set or unset.

=item * At any moment, every set property has a valid value.

=item * It is possible to set the value of each unset property.

=item * It is possible to update the value of each set property.

=item * It is NOT possible to unset the value of any set property.

=back

=head1 CLASS ATTRIBUTES

=head2 effective

A L<Zonemaster::Engine::Profile>.
This is the effective profile.
It serves as the global runtime configuration for Zonemaster Engine.
Update it to change the configuration.

The effective profile is initialized with the default values declared
in the L</PROFILE PROPERTIES> section.

All properties in the effective profile are always set (to valid values).

=head1 CLASS METHODS

=head2 new

A constructor that returns a new profile with all properties unset.

    my $profile = Zonemaster::Engine::Profile->new;

=head2 default

A constructor that returns a new profile with the default property
values declared in the L</PROFILE PROPERTIES> section.

    my $default = Zonemaster::Engine::Profile->default;

=head2 from_json

A constructor that returns a new profile with values parsed from a JSON string.

    my $profile = Zonemaster::Engine::Profile->from_json( '{ "no_network": true }' );

The returned profile has set values for all properties specified in the
given string.
The remaining properties are unset.

Dies if the given string is illegal according to the L</JSON REPRESENTATION>
section or if the property values are illegal according to the L</PROFILE
PROPERTIES> section.

=head2 from_yaml

A constructor that returns a new profile with values parsed from a YAML string.

    my $profile = Zonemaster::Engine::Profile->from_yaml( <<EOF
    no_network: true
    EOF
    );

The returned profile has set values for all properties specified in the
given string.
The remaining properties are unset.

Dies if the given string is illegal according to the L</YAML REPRESENTATION>
section or if the property values are illegal according to the L</PROFILE
PROPERTIES> section.

=head1 INSTANCE METHODS

=head2 get

Get the value of a property.

    my $value = $profile1->get( 'net.ipv6' );

Returns value of the given property, or C<undef> if the property is unset.
For boolean properties the returned value is either C<1> for true or C<0> for
false.
For properties with complex types, the returned value is a
L<deep copy|https://en.wiktionary.org/wiki/deep_copy#Noun>.

Dies if the given property name is invalid.

=head2 set

Set the value of a property.

    $profile1->set( 'net.ipv6', 0 );

Takes a property name and value and updates the property accordingly.
For boolean properties any truthy value is interpreted as true and any falsy
value except C<undef> is interpreted as false.

Dies if the given property name is invalid.

Dies if the value is C<undef> or otherwise invalid for the given property.

=head2 merge

Merge the profile data of another profile into this one.

    $profile1->merge( $other );

Properties from the other profile take precedence when the same property
name exists in both profiles.
The other profile object remains unmodified.

=head2 to_json

Serialize the profile to the L</JSON REPRESENTATION> format.

    my $string = $profile->to_json();

Returns a string.

=head2 to_yaml

Serialize the profile to the L</JSON REPRESENTATION> format.

    my $string = $profile->to_yaml();

Returns a string.

=head2 all_properties

Get the names of all properties.

Returns a sorted list of strings.

=head1 SUBROUTINES

=head2 _get_profile_paths

Internal method used to get all the paths of a nested hashes-of-hashes.
It creates a hash where keys are dotted keys of the nested hashes-of-hashes
that exist in %profile_properties_details.

    _get_profile_paths(\%paths, $internal);

=head2 _get_value_from_nested_hash

Internal method used to get a value in a nested hashes-of-hashes.

    _get_value_from_nested_hash( $hash_ref, @path );

Where $hash_ref is the hash to explore and @path are the labels of the property to get.

   @path = split /\./,  q{resolver.defaults.usevc};

=head2 _set_value_to_nested_hash

Internal method used to set a value in a nested hashes-of-hashes.

    _set_value_from_nested_hash( $hash_ref, $value, @path );

Where $hash_ref is the hash to explore and @path are the labels of the property to set.

   @path = split /\./,  q{resolver.defaults.usevc};

=head1 PROFILE PROPERTIES

Each property has a name and is either set or unset.
If it is set it has a value that is valid for that specific property.
Here is a listing of all the properties and their respective sets of
valid values.

=head2 resolver.defaults.usevc

A boolean. If true, only use TCP. Default false.

=head2 resolver.defaults.retrans

An integer between 1 and 255 inclusive. The number of seconds between retries.
Default 3.

=head2 resolver.defaults.recurse

A boolean. If true, sets the RD flag in queries. Default false.

This should almost certainly be kept false.

=head2 resolver.defaults.retry

An integer between 1 and 255 inclusive.
The number of times a query is sent before we give up. Default 2.

=head2 resolver.defaults.igntc

A boolean. If false, UDP queries that get responses with the C<TC>
flag set will be automatically resent over TCP. Default false.

=head2 resolver.defaults.fallback

A boolean. If true, UDP queries that get responses with the C<TC>
flag set will be automatically resent over TCP or using EDNS. Default
true.

In ldns-1.7.0 (NLnet Labs), in case of truncated answer when UDP is used,
the same query is resent with EDNS0 and TCP (if needed). If you
want the original answer (with TC bit set) and avoid this kind of
replay, set this flag to false.

=head2 resolver.source4

A string representation of an IPv4 address or the empty string.
The source address all resolver objects should use when sending queries over IPv4.

If set to "" (empty string), the OS default IPv4 address is used.

Default: "" (empty string).

=head2 resolver.source6

A string representation of an IPv6 address or the empty string.
The source address all resolver objects should use when sending queries over IPv6.

If set to "" (empty string), the OS default IPv6 address is used.

Default: "" (empty string).

=head2 net.ipv4

A boolean. If true, resolver objects are allowed to send queries over
IPv4. Default true.

=head2 net.ipv6

A boolean. If true, resolver objects are allowed to send queries over
IPv6. Default true.

=head2 no_network

A boolean. If true, network traffic is forbidden. Default false.

Use when you want to be sure that any data is only taken from a preloaded
cache.

=head2 asn_db

A hash of hashes. The currently supported keys are C<"style"> and C<"sources">.

See more information in L<asn_db.style> and L<asn_db.sources>.

=head2 asn_db.style

A string that is either C<"Cymru"> or C<"RIPE"> (case-insensitive).

Defines which service will be used for AS lookup zones.

Default C<"Cymru">.

=head2 asn_db.sources

A hash of arrayrefs of strings. The currently supported keys are C<"Cymru"> or C<"RIPE"> (case-insensitive).

For C<"Cymru">, the strings are domain names. For C<"RIPE">, they are WHOIS servers. Normally only the first
item in the list will be used, the rest are backups in case the previous ones didn't work.

Default C<{Cymru: [ "asnlookup.zonemaster.net", "asn.cymru.com" ], RIPE: [ "riswhois.ripe.net" ]}>.

=head2 cache (EXPERIMENTAL)

A hash of hashes. The currently supported keys are C<"redis">.
Default C<{}>.

=head3 redis

A hashref. The currently supported keys are C<"server"> and C<"expire">.

Specifies the address of the Redis server used to perform global caching
(C<cache.redis.server>) and an optional expire time (C<cache.redis.expire>).

C<cache.redis.server> must be a string in the form C<host:port>.
C<cache.redis.expire> must be a non-negative integer and defines a time in seconds. Default 5 seconds.

=head2 logfilter

A complex data structure. Default C<{}>.

Specifies the severity level of each tag emitted by a specific module.
The intended use is to remove known erroneous results.
E.g. if you know that a certain name server is recursive and for some
reason should be, you can use this functionality to lower the severity
of the complaint about it to a lower level than normal.
The C<test_levels> item also specifies tag severity level, but with
coarser granularity and lower precedence.

The data under the C<logfilter> key should be structured like this:

   Module
      Tag
         Array of exceptions
             "when"
                Hash with conditions
             "set"
                Severity level to set if all conditions match

The hash with conditions should have keys matching the attributes of
the log entry that's being filtered (check the translation files to see
what they are). The values for the keys should be either a single value
that the attribute should be, or an array of values any one of which the
attribute should be.

A complete logfilter structure might look like this:

    {
      "A_MODULE": {
        "SOME_TAG": [
          {
            "when": {
              "count": 1,
              "type": [
                "this",
                "or"
              ]
            },
            "set": "INFO"
          },
          {
            "when": {
              "count": 128,
              "type": [
                "that"
              ]
            },
            "set": "INFO"
          }
        ]
      },
      "ANOTHER_MODULE": {
        "OTHER_TAG": [
          {
            "when": {
              "bananas": 0
            },
            "set": "WARNING"
          }
        ]
      }
    }

This would set the severity level to C<INFO> for any C<A_MODULE:SOME_TAG>
messages that had a C<count> attribute set to 1 and a C<type> attribute
set to either C<this> or C<or>.
This also would set the level to C<INFO> for any C<A_MODULE:SOME_TAG>
messages that had a C<count> attribute set to 128 and a C<type> attribute
set to C<that>.
And this would set the level to C<WARNING> for any C<ANOTHER_MODULE:OTHER_TAG>
messages that had a C<bananas> attribute set to 0.

=head2 test_levels

A complex data structure.

Specifies the severity level of each tag emitted by a specific module.
The C<logfilter> item also specifies tag severity level, but with finer
granularity and higher precedence.

At the top level of this data structure are two levels of nested hashrefs.
The keys of the top level hash are names of test implementation modules
(without the C<Zonemaster::Engine::Test::> prefix).
The keys of the second level hashes are tags that the respective
modules emit.
The values of the second level hashes are mapped to severity levels.

The various L<test case specifications|
https://github.com/zonemaster/zonemaster/tree/master/docs/specifications/tests/README.md>
define the default severity level for some of the messages.
These specifications are the only authoritative documents on the default
severity level for the various messages.
For messages not defined in any of these specifications you can use the
following command to query the default severity level directly from the actual
default profile.

```sh
perl -MZonemaster::Engine::Test -E 'say Zonemaster::Engine::Profile->default->to_json' | jq -S .test_levels
```

For messages neither defined in test specifications, nor listed in the default
profile, the default severity level is C<DEBUG>.

I<Note:> Sometimes multiple test cases within the same test module define
messages for the same tag.
When they do, it is imperative that all test cases define the same severity
level for the tag.

=head2 test_cases

An arrayref of names of implemented test cases (in all lower-case) as listed in the
L<test case specifications|https://github.com/zonemaster/zonemaster/tree/master/docs/specifications/tests/ImplementedTestCases.md>.
Default is an arrayref listing all the test cases.

Specifies which test cases can be run by the testing suite.

=head2 test_cases_vars.dnssec04.REMAINING_SHORT

A positive integer value.
Recommended lower bound for signatures' remaining validity time (in seconds) in
test case L<DNSSEC04|
https://github.com/zonemaster/zonemaster/blob/master/docs/specifications/tests/DNSSEC-TP/dnssec04.md>.
Related to the REMAINING_SHORT message tag from this test case.
Default C<43200> (12 hours in seconds).

=head2 test_cases_vars.dnssec04.REMAINING_LONG

A positive integer value.
Recommended upper bound for signatures' remaining validity time (in seconds) in
test case L<DNSSEC04|
https://github.com/zonemaster/zonemaster/blob/master/docs/specifications/tests/DNSSEC-TP/dnssec04.md>.
Related to the REMAINING_LONG message tag from this test case.
Default C<15552000> (180 days in seconds).

=head2 test_cases_vars.dnssec04.DURATION_LONG

A positive integer value.
Recommended upper bound for signatures' lifetime (in seconds) in the test case
L<DNSSEC04|
https://github.com/zonemaster/zonemaster/blob/master/docs/specifications/tests/DNSSEC-TP/dnssec04.md>.
Related to the DURATION_LONG message tag from this test case.
Default C<15552000> (180 days in seconds).

=head2 test_cases_vars.zone02.SOA_REFRESH_MINIMUM_VALUE

A positive integer value.
Recommended lower bound for SOA refresh values (in seconds) in test case
L<ZONE02|
https://github.com/zonemaster/zonemaster/blob/master/docs/specifications/tests/Zone-TP/zone02.md>.
Related to the REFRESH_MINIMUM_VALUE_LOWER message tag from this test case.
Default C<14400> (4 hours in seconds).

=head2 test_cases_vars.zone04.SOA_RETRY_MINIMUM_VALUE

A positive integer value.
Recommended lower bound for SOA retry values (in seconds) in test case
L<ZONE04|
https://github.com/zonemaster/zonemaster/blob/master/docs/specifications/tests/Zone-TP/zone04.md>.
Related to the RETRY_MINIMUM_VALUE_LOWER message tag from this test case.
Default C<3600> (1 hour in seconds).

=head2 test_cases_vars.zone05.SOA_EXPIRE_MINIMUM_VALUE

A positive integer value.
Recommended lower bound for SOA expire values (in seconds) in test case
L<ZONE05|
https://github.com/zonemaster/zonemaster/blob/master/docs/specifications/tests/Zone-TP/zone05.md>.
Related to the EXPIRE_MINIMUM_VALUE_LOWER message tag from this test case.
Default C<604800> (1 week in seconds).

=head2 test_cases_vars.zone06.SOA_DEFAULT_TTL_MINIMUM_VALUE

A positive integer value.
Recommended lower bound for SOA minimum values (in seconds) in test case
L<ZONE06|
https://github.com/zonemaster/zonemaster/blob/master/docs/specifications/tests/Zone-TP/zone06.md>.
Related to the SOA_DEFAULT_TTL_MAXIMUM_VALUE_LOWER message tag from this test case.
Default C<300> (5 minutes in seconds).

=head2 test_cases_vars.zone06.SOA_DEFAULT_TTL_MAXIMUM_VALUE

A positive integer value.
Recommended upper bound for SOA minimum values (in seconds) in test case
L<ZONE06|
https://github.com/zonemaster/zonemaster/blob/master/docs/specifications/tests/Zone-TP/zone06.md>.
Related to the SOA_DEFAULT_TTL_MAXIMUM_VALUE_HIGHER message tag from this test case.
Default C<86400> (1 day in seconds).

=head1 REPRESENTATIONS

=head2 JSON REPRESENTATION

Property names in L</PROFILE PROPERTIES> section correspond to paths in
a datastructure of nested JSON objects.
Property values are stored at their respective paths.
Paths are formed from property names by splitting them at dot characters
(U+002E).
The left-most path component corresponds to a key in the top-most
JSON object.
Properties with unset values are omitted in the JSON representation.

For a complete example, refer to the file located by L<dist_file(
"Zonemaster-Engine", "default.profile" )|File::ShareDir/dist_file>.
A profile with the only two properties set, C<net.ipv4> = true and
C<net.ipv6> = true has this JSON representation:

    {
        "net": {
            "ipv4": true,
            "ipv6": true
        }
    }

=head2 YAML REPRESENTATION

Similar to the L</JSON REPRESENTATION> but uses a YAML format.

=cut<|MERGE_RESOLUTION|>--- conflicted
+++ resolved
@@ -107,23 +107,6 @@
     q{no_network} => {
         type    => q{Bool}
     },
-<<<<<<< HEAD
-=======
-    q{asnroots} => {
-        type    => q{ArrayRef},
-        test    => sub {
-            foreach my $ndd ( @{$_[0]} ) {
-                die "Property asnroots has a NULL item\n" if not defined $ndd;
-                die "Property asnroots has a non scalar item\n" if not defined ref($ndd);
-                die "Property asnroots has an item too long\n" if length($ndd) > 255;
-                foreach my $label ( split /[.]/, $ndd ) {
-                    die "Property asnroots has a non domain name item\n" if $label !~ /^[a-z0-9](?:[-a-z0-9]{0,61}[a-z0-9])?$/;
-                }
-            }
-        },
-        default => ["asnlookup.zonemaster.net"],
-    },
->>>>>>> 154433f2
     q{asn_db.style} => {
         type    => q{Str},
         test    => sub {

#. WRONG_SOA
#: ../lib/Zonemaster/Engine/Test/Zone.pm:266
msgid ""
msgstr ""
"Project-Id-Version: 1.0.0\n"
"Report-Msgid-Bugs-To: \n"
"POT-Creation-Date: 2019-10-04 19:08+0200\n"
"PO-Revision-Date: 2017-12-15\n"
"Last-Translator: mats.dufberg@iis.se\n"
"Language-Team: Zonemaster Team\n"
"Language: sv\n"
"MIME-Version: 1.0\n"
"Content-Type: text/plain; charset=UTF-8\n"
"Content-Transfer-Encoding: 8bit\n"

#. SOA_NOT_EXISTS
#: ../lib/Zonemaster/Engine/Test/Delegation.pm:283
#, perl-brace-format
msgid "A SOA query NOERROR response from {ns} was received empty."
msgstr ""
"En SOA-fråga fick ett svar med 'RCODE NOERROR' från {ns}, men svaret var "
"tomt."

#. DNSKEY_SIGNATURE_OK
#: ../lib/Zonemaster/Engine/Test/DNSSEC.pm:460
#, perl-brace-format
msgid "A signature for DNSKEY with tag {signature} was correctly signed."
msgstr ""
"Verifiering av en signatur för DNSKEY-posten med 'keytag' {signature} "
"lyckades."

#. ONE_SOA_MNAME
<<<<<<< HEAD
#: ../lib/Zonemaster/Engine/Test/Consistency.pm:187
#, perl-brace-format
=======
#: ../lib/Zonemaster/Engine/Test/Consistency.pm:199
#, fuzzy, perl-brace-format
>>>>>>> 02a39cf6
msgid "A single SOA mname value was seen ({mname})"
msgstr "Exakt en 'SOA RNAME' hittades: ({rname})"

#. ONE_SOA_RNAME
#: ../lib/Zonemaster/Engine/Test/Consistency.pm:203
#, perl-brace-format
msgid "A single SOA rname value was seen ({rname})"
msgstr "Exakt en 'SOA RNAME' hittades: ({rname})"

#. ONE_SOA_SERIAL
#: ../lib/Zonemaster/Engine/Test/Consistency.pm:207
#, perl-brace-format
msgid "A single SOA serial number was seen ({serial})."
msgstr "Exakt ett SOA-serienummer hittades: ({serial})."

#. ONE_SOA_TIME_PARAMETER_SET
#: ../lib/Zonemaster/Engine/Test/Consistency.pm:211
#, perl-brace-format
msgid ""
"A single SOA time parameter set was seen (REFRESH={refresh},RETRY={retry},"
"EXPIRE={expire},MINIMUM={minimum})."
msgstr ""
"Exakt en uppsättning SOA-tidsparametrar hittades: (REFRESH={refresh},"
"RETRY={retry},EXPIRE={expire},MINIMUM={minimum})."

#. ONE_NS_SET
#: ../lib/Zonemaster/Engine/Test/Consistency.pm:195
#, perl-brace-format
msgid "A unique NS set was seen ({nsset})."
msgstr "Exakt en uppsättning namnservrar hittades: ({nsset})."

#. ONE_SOA
#: ../lib/Zonemaster/Engine/Test/Zone.pm:256
msgid "A unique SOA record is returned by all nameservers of the zone."
msgstr ""

#. AXFR_FAILURE
#: ../lib/Zonemaster/Engine/Test/Nameserver.pm:219
#, perl-brace-format
msgid "AXFR not available on nameserver {ns}/{address}."
msgstr "AXFR är inte tillgänglig från namnservern {ns}/{address}."

#. ADDED_FAKE_DELEGATION
#: ../lib/Zonemaster/Engine/Translator.pm:93
#, perl-brace-format
msgid "Added a fake delegation for domain {domain} to name server {ns}."
msgstr ""
"Lade till en skapad delegering för domänen '{domain}' till namnserver '{ns}'."

#. NO_IP_PRIVATE_NETWORK
#: ../lib/Zonemaster/Engine/Test/Address.pm:87
msgid "All Nameserver addresses are in the routable public addressing space."
msgstr ""
"Alla namnserveradresser finns i den publikt routningsbara addressrymden."

#. NAMESERVERS_IPV4_WITH_UNIQ_AS
#: ../lib/Zonemaster/Engine/Test/Connectivity.pm:92
#, perl-brace-format
msgid "All nameservers IPv4 addresses are in the same AS ({asn})."
msgstr ""
"Alla IPv4-adresser för namnservrarna i delegeringen finns i samma AS ({asn})."

#. NAMESERVERS_IPV6_WITH_UNIQ_AS
#: ../lib/Zonemaster/Engine/Test/Connectivity.pm:96
#, perl-brace-format
msgid "All nameservers IPv6 addresses are in the same AS ({asn})."
msgstr ""
"Alla IPv6-adresser för namnservrar i delegeringen finns i samma AS ({asn})."

#. NAMESERVERS_WITH_UNIQ_AS
#: ../lib/Zonemaster/Engine/Test/Connectivity.pm:104
#, perl-brace-format
msgid "All nameservers are in the same AS ({asn})."
msgstr "Alla namnservrar i delegeringen av domänen finns i samma AS ({asn})."

#. SAME_SOURCE_IP
#: ../lib/Zonemaster/Engine/Test/Nameserver.pm:336
msgid "All nameservers reply with same IP used to query them."
msgstr ""
"Alla namnservrar skickade svar från samma IP-adress som frågan ställdes till."

#. CAN_BE_RESOLVED
#: ../lib/Zonemaster/Engine/Test/Nameserver.pm:227
msgid "All nameservers succeeded to resolve to an IP address."
msgstr "Alla namnservrar kunde slås upp till minst en IP-adress."

#. NAMES_MATCH
#: ../lib/Zonemaster/Engine/Test/Delegation.pm:199
msgid "All of the nameserver names are listed both at parent and child."
msgstr ""
"Alla namnservrar (NS-poster) finns både i delegeringen (moderzon) och i "
"dotterzonen."

#. NAMESERVER_IP_PTR_MATCH
#: ../lib/Zonemaster/Engine/Test/Address.pm:95
msgid "All reverse DNS entry matches name server name."
msgstr "Varje bakåtuppslagning stämmer med motsvarande namnservernamn."

#. DISTINCT_IP_ADDRESS
#: ../lib/Zonemaster/Engine/Test/Delegation.pm:143
msgid "All the IP addresses used by the nameservers are unique"
msgstr ""
"Varje namnserver har unika IP-adress som inte delas med andra namnservrar."

#. CHILD_DISTINCT_NS_IP
#: ../lib/Zonemaster/Engine/Test/Delegation.pm:127
#, 
msgid "All the IP addresses used by the nameservers in child are unique."
msgstr ""
"Varje namnserver i dotterzonen har unik IP-adress som inte delas med "
"andra namnservrar."

#. DEL_DISTINCT_NS_IP
#: ../lib/Zonemaster/Engine/Test/Delegation.pm:135
#,
msgid "All the IP addresses used by the nameservers in parent are unique."
msgstr ""
"Varje namnserver i delegeringen har unik IP-adress som inte delas med "
"andra namnservrar."

#. SOA_EXISTS
#: ../lib/Zonemaster/Engine/Test/Delegation.pm:279
msgid "All the nameservers have SOA record."
msgstr "Alla namnservrar har en SOA-post."

#. ARE_AUTHORITATIVE
#: ../lib/Zonemaster/Engine/Test/Delegation.pm:123
#, perl-brace-format
msgid "All these nameservers are confirmed to be authoritative : {nsset}."
msgstr "Följande namnservrar är auktoritativa : {nsset}."

#. DS_MATCH_FOUND
#: ../lib/Zonemaster/Engine/Test/DNSSEC.pm:492
msgid "At least one DS record with a matching DNSKEY record was found."
msgstr "Det finns minst en DS-post med med en matchande DNSKEY-post."

#. SOA_SIGNED
#: ../lib/Zonemaster/Engine/Test/DNSSEC.pm:676
msgid "At least one RRSIG correctly signs the SOA RRset."
msgstr "Det finns minst en RRSIG-post som korrekt signerar SOA-posten."

#. NSEC_SIGNED
#: ../lib/Zonemaster/Engine/Test/DNSSEC.pm:636
msgid "At least one signature correctly signed the NSEC RRset."
msgstr "Det finns minst en korrekt signatur (RRSIG) för NSEC-posterna."

#. NSEC3_SIGNED
#: ../lib/Zonemaster/Engine/Test/DNSSEC.pm:616
msgid "At least one signature correctly signed the NSEC3 RRset."
msgstr "Det finns minst en signatur som korrekt signerar NSEC3-posterna."

#. NAMESERVERS_IPV4_WITH_MULTIPLE_AS
#: ../lib/Zonemaster/Engine/Test/Connectivity.pm:112
msgid "Authoritative IPv4 nameservers are in more than one AS."
msgstr ""
"IPv4-adresserna för de auktoritativa namnservrarna för domännamnet finns i "
"mer än ett AS."

#. NAMESERVERS_IPV6_WITH_MULTIPLE_AS
#: ../lib/Zonemaster/Engine/Test/Connectivity.pm:120
msgid "Authoritative IPv6 nameservers are in more than one AS."
msgstr ""
"IPv6-adresserna för de auktoritativa namnservrarna för domännamnet finns i "
"mer än ett AS."

#. NO_NETWORK
#: ../lib/Zonemaster/Engine/Translator.pm:65
msgid "Both IPv4 and IPv6 are disabled."
msgstr "Både IPv4 och IPv6 är inaktiverade."

#. NO_ENDING_HYPHENS
#: ../lib/Zonemaster/Engine/Test/Syntax.pm:209
#, perl-brace-format
msgid "Both ends of all labels of the domain name ({name}) have no hyphens."
msgstr ""
"Domännamnet '{name}' har ingen domändel som börjar eller slutar med ett "
"bindestreck."

#. NO_KEYS_OR_NO_SIGS
#: ../lib/Zonemaster/Engine/Test/DNSSEC.pm:578
#, perl-brace-format
msgid ""
"Cannot test DNSKEY signatures, because we got {keys} DNSKEY records and "
"{sigs} RRSIG records."
msgstr ""
"Kan inte testa DNSKEY-signaturer, eftersom vi fick {keys} DNSKEY-poster och "
"{sigs} RRSIG-poster."

#. NO_KEYS_OR_NO_SIGS_OR_NO_SOA
#: ../lib/Zonemaster/Engine/Test/DNSSEC.pm:582
#, perl-brace-format
msgid ""
"Cannot test SOA signatures, because we got {keys} DNSKEY records, {sigs} "
"RRSIG records and {soas} SOA records."
msgstr ""
"Kan inte testa DNSSEC-signaturer för SOA-posten, eftersom vi fick {keys} "
"DNSKEY-poster, {sigs} RRSIG-poster och {soas} SOA-poster."

#. NOT_ENOUGH_NS_CHILD
#: ../lib/Zonemaster/Engine/Test/Delegation.pm:227
#, perl-brace-format
msgid ""
"Child does not list enough ({count}) nameservers ({nss}). Lower limit set to "
"{minimum}."
msgstr ""
"Det finns inte tillräckligt många namnservrar (NS-poster) i dotterzonen. "
"Antal: {count}. Namnservrar: {nss}. Minsta tillåtna antal är {minimum}."

#. NOT_ENOUGH_IPV4_NS_CHILD
#: ../lib/Zonemaster/Engine/Test/Delegation.pm:203
#, perl-brace-format
msgid ""
"Child does not list enough ({count}) nameservers that resolve to IPv4 "
"addresses ({addrs}). Lower limit set to {minimum}."
msgstr ""
"Det finns inte tillräckligt många namnservrar (NS-poster) i dotterzonen "
"med IPv4-adress. Antal: {count}. Adresser: {addrs}. Minsta tillåtna antal "
"är {minimum}."

#. NOT_ENOUGH_IPV6_NS_CHILD
#: ../lib/Zonemaster/Engine/Test/Delegation.pm:215
#, perl-brace-format
msgid ""
"Child does not list enough ({count}) nameservers that resolve to IPv6 "
"addresses ({addrs}). Lower limit set to {minimum}."
msgstr ""
"Det finns inte tillräckligt många namnservrar (NS-poster) i dotterzonen "
"med IPv6-adress. Antal: {count}. Adresser: {addrs}. Minsta tillåtna antal "
"är {minimum}."

#. EXTRA_ADDRESS_CHILD
#: ../lib/Zonemaster/Engine/Test/Consistency.pm:139
#, perl-brace-format
msgid ""
"Child has extra nameserver IP address(es) not listed at parent ({addresses})."
msgstr ""
"Dotterzonen har extra namnserver-IP-adress(er) som inte finns med i "
"moderzonen ({addresses})."

#. EXTRA_NAME_CHILD
#: ../lib/Zonemaster/Engine/Test/Delegation.pm:179
#, perl-brace-format
msgid "Child has nameserver(s) not listed at parent ({extra})."
msgstr ""
"Dotterzonen har en eller flera namnservrar som inte finns i delegeringen i "
"moderzonen ({extra})."

#. ENOUGH_NS_CHILD
#: ../lib/Zonemaster/Engine/Test/Delegation.pm:171
#, perl-brace-format
msgid ""
"Child lists enough ({count}) nameservers ({nss}). Lower limit set to "
"{minimum}."
msgstr ""
"Dotterzonen har tillräckligt många namnservrar ({nss}). Antal: {count}. "
"Minsta tillåtna antal är {minimum}."

#. ENOUGH_IPV4_NS_CHILD
#: ../lib/Zonemaster/Engine/Test/Delegation.pm:147
#, perl-brace-format
msgid ""
"Child lists enough ({count}) nameservers that resolve to IPv4 addresses "
"({addrs}). Lower limit set to {minimum}."
msgstr ""
"Det finns tillräckligt många namnservrar (NS-poster) i dotterzonen "
"med IPv4-adress. Antal: {count}. Adresser: {addrs}. Minsta tillåtna antal "
"är {minimum}."

#. ENOUGH_IPV6_NS_CHILD
#: ../lib/Zonemaster/Engine/Test/Delegation.pm:159
#, perl-brace-format
msgid ""
"Child lists enough ({count}) nameservers that resolve to IPv6 addresses "
"({addrs}). Lower limit set to {minimum}."
msgstr ""
"Det finns tillräckligt många namnservrar (NS-poster) i dotterzonen "
"med IPv6-adress. Antal: {count}. Adresser: {addrs}. Minsta tillåtna antal "
"är {minimum}."

#. NO_IPV4_NS_CHILD
#: ../lib/Zonemaster/Engine/Test/Delegation.pm:235
#, perl-brace-format
msgid ""
"Child lists no nameserver that resolves to an IPv4 address. If any were "
"present, the minimum allowed would be {minimum}."
msgstr ""
"Det finns inga namnservrar (NS-poster) i dotterzonen med IPv4-adress. "
"Om sådana finns så är minsta tillåtna antalet {minimum}."

#. NO_IPV6_NS_CHILD
#: ../lib/Zonemaster/Engine/Test/Delegation.pm:247
#, perl-brace-format
msgid ""
"Child lists no nameserver that resolves to an IPv6 address. If any were "
"present, the minimum allowed would be {minimum}."
msgstr ""
"Det finns inga namnservrar (NS-poster) i dotterzonen med IPv6-adress. "
"Om sådana finns så är minsta tillåtna antalet {minimum}."

#. LOOKUP_ERROR
#: ../lib/Zonemaster/Engine/Translator.pm:49
#, perl-brace-format
msgid ""
"DNS query to {ns} for {name}/{type}/{class} failed with error: {message}"
msgstr ""
"DNS-fråga till {ns} för {name}/{type}/{class} misslyckades med felet: "
"'{message}'"

#. DS_DOES_NOT_MATCH_DNSKEY
#: ../lib/Zonemaster/Engine/Test/DNSSEC.pm:480
#, perl-brace-format
msgid ""
"DS record with keytag {keytag} and digest type {digtype} does not match the "
"DNSKEY with the same tag."
msgstr ""
"DS-posten med 'keytag' {keytag} och digest-typen {digtype} stämmer inte med "
"DNSKEY-posten med samma 'keytag'."

#. DS_MATCHES_DNSKEY
#: ../lib/Zonemaster/Engine/Test/DNSSEC.pm:488
#, perl-brace-format
msgid ""
"DS record with keytag {keytag} and digest type {digtype} matches the DNSKEY "
"with the same tag."
msgstr ""
"DS-posten med 'keytag' {keytag} och digest-typen {digtype} stämmer med "
"DNSKEY-posten med samma 'keytag'."


#. DS_DIGTYPE_OK
#: ../lib/Zonemaster/Engine/Test/DNSSEC.pm:476
#, perl-brace-format
msgid "DS record with keytag {keytag} uses digest type {digtype}, which is OK."
msgstr ""
"DS-posten med 'keytag' {keytag} använder den accepterade digest-typen "
"{digtype}."

#. DS_DIGTYPE_NOT_OK
#: ../lib/Zonemaster/Engine/Test/DNSSEC.pm:472
#, perl-brace-format
msgid "DS record with keytag {keytag} uses forbidden digest type {digtype}."
msgstr ""
"DS-posten med 'keytag' {keytag} använder den förbjudna digest-typen "
"{digtype}."

#. NOT_ENOUGH_IPV4_NS_DEL
#: ../lib/Zonemaster/Engine/Test/Delegation.pm:209
#, perl-brace-format
msgid ""
"Delegation does not list enough ({count}) nameservers that resolve to IPv4 "
"addresses ({addrs}). Lower limit set to {minimum}."
msgstr ""
"Det finns inte tillräckligt många namnservrar (NS-poster) i delegeringen "
"med IPv4-adress. Antal: {count}. Adresser: {addrs}. Minsta tillåtna antal "
"är {minimum}."

#. NOT_ENOUGH_IPV6_NS_DEL
#: ../lib/Zonemaster/Engine/Test/Delegation.pm:221
#, perl-brace-format
msgid ""
"Delegation does not list enough ({count}) nameservers that resolve to IPv6 "
"addresses ({addrs}). Lower limit set to {minimum}."
msgstr ""
"Det finns inte tillräckligt många namnservrar (NS-poster) i delegeringen "
"med IPv6-adress. Antal: {count}. Adresser: {addrs}. Minsta tillåtna antal "
"är {minimum}."

#. DELEGATION_NOT_SIGNED
#: ../lib/Zonemaster/Engine/Test/DNSSEC.pm:436
#, perl-brace-format
msgid "Delegation from parent to child is not properly signed {reason}."
msgstr ""
"Delegeringen från moderzonen till dotterzonens namnservrar är inte korrekt "
"signerad ({reason})."

#. DELEGATION_SIGNED
#: ../lib/Zonemaster/Engine/Test/DNSSEC.pm:440
msgid "Delegation from parent to child is properly signed."
msgstr ""
"Delegeringen från moderzonen till dotterzonens namnservrar är korrekt "
"signerad."

#. ENOUGH_IPV4_NS_DEL
#: ../lib/Zonemaster/Engine/Test/Delegation.pm:153
#, perl-brace-format
msgid ""
"Delegation lists enough ({count}) nameservers that resolve to IPv4 addresses "
"({addrs}). Lower limit set to {minimum}."
msgstr ""
"Det finns tillräckligt många namnservrar (NS-poster) i delegeringen "
"med IPv4-adress. Antal: {count}. Adresser: {addrs}. Minsta tillåtna antal "
"är {minimum}."

#. ENOUGH_IPV6_NS_DEL
#: ../lib/Zonemaster/Engine/Test/Delegation.pm:165
#, perl-brace-format
msgid ""
"Delegation lists enough ({count}) nameservers that resolve to IPv6 addresses "
"({addrs}). Lower limit set to {minimum}."
msgstr ""
"Det finns tillräckligt många namnservrar (NS-poster) i delegeringen "
"med IPv6-adress. Antal: {count}. Adresser: {addrs}. Minsta tillåtna antal "
"är {minimum}."

#. NO_IPV4_NS_DEL
#: ../lib/Zonemaster/Engine/Test/Delegation.pm:241
#, perl-brace-format
msgid ""
"Delegation lists no nameserver that resolves to an IPv4 address. If any were "
"present, the minimum allowed would be {minimum}."
msgstr ""
"Det finns inga namnservrar (NS-poster) i delegeringen med IPv4-adress. "
"Om sådana finns så är minsta tillåtna antalet {minimum}."

#. NO_IPV6_NS_DEL
#: ../lib/Zonemaster/Engine/Test/Delegation.pm:253
#, perl-brace-format
msgid ""
"Delegation lists no nameserver that resolves to an IPv6 address. If any were "
"present, the minimum allowed would be {minimum}."
msgstr ""
"Det finns inga namnservrar (NS-poster) i delegeringen med IPv6-adress. "
"Om sådana finns så är minsta tillåtna antalet {minimum}."

#. SOA_SERIAL_VARIATION
<<<<<<< HEAD
#: ../lib/Zonemaster/Engine/Test/Consistency.pm:213
#, perl-brace-format
=======
#: ../lib/Zonemaster/Engine/Test/Consistency.pm:229
#, fuzzy, perl-brace-format
>>>>>>> 02a39cf6
msgid ""
"Difference between the smaller serial ({serial_min}) and the bigger one "
"({serial_max}) is greater than the maximum allowed ({max_variation})."
msgstr ""
"Spannet mellan högsta och lägsta SOA-serienumret ({serial_min} resp "
"{serial_max}) är större än det maximalt tillåtna ({max_variation})."

#. DOMAIN_NAME_LABEL_TOO_LONG
#: ../lib/Zonemaster/Engine/Test/Basic.pm:124
#, perl-brace-format
msgid ""
"Domain name ({dname}) has a label ({dlabel}) too long ({dlength}/{max})."
msgstr ""
"Domändelen '{dlabel}' i domännamnet {dname} är för lång ({dlength}/{max})."

#. DOMAIN_NAME_ZERO_LENGTH_LABEL
#: ../lib/Zonemaster/Engine/Test/Basic.pm:128
#, perl-brace-format
msgid "Domain name ({dname}) has a zero length label."
msgstr "Domännamnet '{dname}' har en domändel med längden noll."

#. TERMINAL_HYPHEN
#: ../lib/Zonemaster/Engine/Test/Syntax.pm:249
#, perl-brace-format
msgid "Domain name ({name}) has a label ({label}) ending with an hyphen ('-')."
msgstr ""
"Domännamnet '{name}' har domändelen '{label}' som slutar med ett bindestreck."

#. INITIAL_HYPHEN
#: ../lib/Zonemaster/Engine/Test/Syntax.pm:141
#, perl-brace-format
msgid ""
"Domain name ({name}) has a label ({label}) starting with an hyphen ('-')."
msgstr ""
"Domännamnet '{name}' har en domändel '{label}' som börjar med ett "
"bindestreck."

#. DISCOURAGED_DOUBLE_DASH
#: ../lib/Zonemaster/Engine/Test/Syntax.pm:135
#, perl-brace-format
msgid ""
"Domain name ({name}) has a label ({label}) with a double hyphen ('--') in "
"position 3 and 4 (with a prefix which is not 'xn--')."
msgstr ""
"Domännamnet '{name}' har en domändel '{label}' med bindestreck i position 3 "
"och 4, men börjar inte med 'xn--'."

#. NO_DOUBLE_DASH
#: ../lib/Zonemaster/Engine/Test/Syntax.pm:203
#, perl-brace-format
msgid ""
"Domain name ({name}) has no label with a double hyphen ('--') in position 3 "
"and 4 (with a prefix which is not 'xn--')."
msgstr ""
"Domännamnet '{name}' har ingen domändel med bindestreck i position 3 och 4."

#. MX_DISCOURAGED_DOUBLE_DASH
#: ../lib/Zonemaster/Engine/Test/Syntax.pm:163
#, perl-brace-format
msgid ""
"Domain name MX ({name}) has a label ({label}) with a double hyphen ('--') in "
"position 3 and 4 (with a prefix which is not 'xn--')."
msgstr ""
"Domänens MX ({name}) har en domändel ({label}) med bindestreck i position 3 "
"och 4, men börjar inte på 'xn--'."

#. MX_SYNTAX_OK
#: ../lib/Zonemaster/Engine/Test/Syntax.pm:177
#, perl-brace-format
msgid "Domain name MX ({name}) syntax is valid."
msgstr "MX-namnet '{name}' är giltigt."

#. MX_NUMERIC_TLD
#: ../lib/Zonemaster/Engine/Test/Syntax.pm:173
#, perl-brace-format
msgid "Domain name MX ({name}) within a 'numeric only' TLD ({tld})."
msgstr "Domänens MX ('{name}') är i en helnumerisk TLD ({tld})."

#. DOMAIN_NAME_TOO_LONG
#: ../lib/Zonemaster/Engine/Test/Basic.pm:132
#, perl-brace-format
msgid "Domain name is too long ({fqdnlength}/{max})."
msgstr "Domännamnet är för långt ({fqdnlength}/{max})."

#. NAMESERVERS_WITH_MULTIPLE_AS
#: ../lib/Zonemaster/Engine/Test/Connectivity.pm:100
msgid "Domain's authoritative nameservers do not belong to the same AS."
msgstr ""
"IP-adresserna för domänens auktoritativa namnservrar finns i mer än ett AS."

#. NS_ERROR
<<<<<<< HEAD
#: ../lib/Zonemaster/Engine/Test/Nameserver.pm:309
#, perl-brace-format
=======
#: ../lib/Zonemaster/Engine/Test/Nameserver.pm:324
#, fuzzy, perl-brace-format
>>>>>>> 02a39cf6
msgid "Erroneous response from nameserver {ns}/{address}."
msgstr "Felaktigt svar från namnservern '{ns}/{address}'."

#. DS_RFC4509_NOT_VALID
#: ../lib/Zonemaster/Engine/Test/DNSSEC.pm:500
msgid ""
"Existing DS with digest type 2, while they do not match DNSKEY records, "
"prevent use of DS with digest type 1 (RFC4509, section 3)."
msgstr ""
"Befintlig DS med 'digest' typ 2 stämmer inte med DNSKEY-posten. Det finns en "
"DS med 'digest' typ 1, men RFC 4509 (stycke 3) tillåter inte att den används "
"när det finns en DS med 'digest' typ 2."

#. MODULE_ERROR
#: ../lib/Zonemaster/Engine/Translator.pm:53
#, perl-brace-format
msgid "Fatal error in {module}: {msg}"
msgstr "Fatalt fel i '{module}': '{msg}'"

#. FAKE_DELEGATION
#: ../lib/Zonemaster/Engine/Translator.pm:89
msgid "Followed a fake delegation."
msgstr "Följde en skapad delegering."

#. DS_FOUND
#: ../lib/Zonemaster/Engine/Test/DNSSEC.pm:484
#, perl-brace-format
msgid "Found DS records with tags {keytags}."
msgstr "Det finns DS-poster med keytaggarna {keytags}."

#. MX_NON_ALLOWED_CHARS
#: ../lib/Zonemaster/Engine/Test/Syntax.pm:169
#, perl-brace-format
msgid "Found illegal characters in MX ({name})."
msgstr "Otillåtna tecken hittades i MX ({name})."

#. MNAME_NON_ALLOWED_CHARS
#: ../lib/Zonemaster/Engine/Test/Syntax.pm:151
#, perl-brace-format
msgid "Found illegal characters in SOA MNAME ({name})."
msgstr "Otillåtna tecken hittades i SOA MNAME ({name})."

#. NON_ALLOWED_CHARS
#: ../lib/Zonemaster/Engine/Test/Syntax.pm:199
#, perl-brace-format
msgid "Found illegal characters in the domain name ({name})."
msgstr "Det finns otillåtna tecken i domännamnet '{name}'."

#. NAMESERVER_NON_ALLOWED_CHARS
#: ../lib/Zonemaster/Engine/Test/Syntax.pm:187
#, perl-brace-format
msgid "Found illegal characters in the nameserver ({name})."
msgstr "Det finns otillåtna tecken i namnservernamnet '{name}'."

#. HAS_NAMESERVER_NO_WWW_A_TEST
#: ../lib/Zonemaster/Engine/Test/Basic.pm:172
#, perl-brace-format
msgid "Functional nameserver found. \"A\" query for www.{zname} test aborted."
msgstr ""
"En fungerande namnserver hittades. Skickade ingen fråga om 'A' för 'www."
"{zname}' (behövdes inte)."

#. ADDRESSES_MATCH
#: ../lib/Zonemaster/Engine/Test/Consistency.pm:127
msgid "Glue records are consistent between glue and authoritative data."
msgstr ""
"Glue-poster stämmer överens mellan delegering och auktoritativ data "
"(dotterzon)."

#. CHILD_NS_SAME_IP
#: ../lib/Zonemaster/Engine/Test/Delegation.pm:131
#, perl-brace-format
msgid "IP {address} in child refers to multiple nameservers ({nss})."
msgstr "IP-adressen {address} används till flera namnservrar (NS-poster) "
"i dotterzonen ({nss})."

#. DEL_NS_SAME_IP
#: ../lib/Zonemaster/Engine/Test/Delegation.pm:139
#, perl-brace-format
msgid "IP {address} in parent refers to multiple nameservers ({nss})."
msgstr "IP-adressen {address} används till flera namnservrar (NS-poster) "
"i delegeringen ({nss})."

#. SAME_IP_ADDRESS
#: ../lib/Zonemaster/Engine/Test/Delegation.pm:275
#, perl-brace-format
msgid "IP {address} refers to multiple nameservers ({nss})."
msgstr "IP-adressen {address} referrerar till flera namnservrar ({nss})."

#. IPV4_DISABLED
#: ../lib/Zonemaster/Engine/Test/Connectivity.pm:144
#: ../lib/Zonemaster/Engine/Test/Delegation.pm:187
#: ../lib/Zonemaster/Engine/Test/Nameserver.pm:273
#: ../lib/Zonemaster/Engine/Test/Consistency.pm:151
#: ../lib/Zonemaster/Engine/Test/DNSSEC.pm:542
#: ../lib/Zonemaster/Engine/Test/Basic.pm:176
#, perl-brace-format
msgid "IPv4 is disabled, not sending \"{rrtype}\" query to {ns}/{address}."
msgstr ""
"IPv4 är avstängt. Skickar ingen fråga om '{rrtype}' till {ns}/{address}."

#. SKIP_IPV4_DISABLED
#: ../lib/Zonemaster/Engine/Translator.pm:81
#, perl-brace-format
msgid "IPv4 is disabled, not sending query to {ns}."
msgstr "IPv4 är inaktiverad. Skickar ingen DNS-frågor till '{ns}'."

#. IPV4_ENABLED
#: ../lib/Zonemaster/Engine/Test/Basic.pm:180
#, perl-brace-format
msgid "IPv4 is enabled, can send \"{rrtype}\" query to {ns}/{address}."
msgstr "IPv4 är påslaget. Skickar fråga om '{rrtype}' till {ns}/{address}."

#. IPV6_DISABLED
#: ../lib/Zonemaster/Engine/Test/Connectivity.pm:148
#: ../lib/Zonemaster/Engine/Test/Delegation.pm:191
#: ../lib/Zonemaster/Engine/Test/Nameserver.pm:277
#: ../lib/Zonemaster/Engine/Test/Consistency.pm:155
#: ../lib/Zonemaster/Engine/Test/DNSSEC.pm:546
#: ../lib/Zonemaster/Engine/Test/Basic.pm:184
#, perl-brace-format
msgid "IPv6 is disabled, not sending \"{rrtype}\" query to {ns}/{address}."
msgstr ""
"IPv6 är avstängt. Skickar ingen fråga om '{rrtype}' till {ns}/{address}."

#. SKIP_IPV6_DISABLED
#: ../lib/Zonemaster/Engine/Translator.pm:85
#, perl-brace-format
msgid "IPv6 is disabled, not sending query to {ns}."
msgstr "IPv6 är inaktiverad. Skickar ingen DNS-fråga till '{ns}'."

#. IPV6_ENABLED
#: ../lib/Zonemaster/Engine/Test/Basic.pm:188
#, perl-brace-format
msgid "IPv6 is enabled, can send \"{rrtype}\" query to {ns}/{address}."
msgstr "IPv6 är påslaget. Skickar fråga om '{rrtype}' till {ns}/{address}."

#. IN_BAILIWICK_ADDR_MISMATCH
#: ../lib/Zonemaster/Engine/Test/Consistency.pm:147
#, perl-brace-format
msgid ""
"In-bailiwick name server listed at parent has a mismatch between glue data "
"at parent ({parent_addresses}) and any equivalent address record in child "
"zone({zone_addresses})"
msgstr ""

#. EDNS_VERSION_ERROR
#: ../lib/Zonemaster/Engine/Test/Nameserver.pm:278
#, perl-brace-format
msgid ""
"Incorrect version of EDNS (expected 0) in response from {ns}/{address} on "
"query with EDNS (version 0) asking for {dname}."
msgstr ""
"Felaktig EDNS-version (förväntad version var 0) i svar från {ns}/{address} "
"på förfrågan med EDNS version 0 (fråga efter {dname})."

#. KEY_DETAILS
#: ../lib/Zonemaster/Engine/Test/DNSSEC.pm:554
#, perl-brace-format
msgid ""
"Key with keytag {keytag} details : Size = {keysize}, Flags ({sep}, "
"{rfc5011})."
msgstr ""
"Key with keytag {keytag} details : Size = {keysize}, Flags ({sep}, "
"{rfc5011})."

#. CHILD_ZONE_LAME
#: ../lib/Zonemaster/Engine/Test/Consistency.pm:135
#, fuzzy
msgid "Lame delegation"
msgstr "Följde en skapad delegering."

#. LOGGER_CALLBACK_ERROR
#: ../lib/Zonemaster/Engine/Translator.pm:45
#, perl-brace-format
msgid "Logger callback died with error: {exception}"
msgstr ""
"Callback-funktionen för log-modulen avbröt med felmeddelandet: '{exception}'"

#. MX_RECORD_IS_NOT_CNAME
#: ../lib/Zonemaster/Engine/Test/Zone.pm:224
msgid "MX record for the domain is not pointing to a CNAME."
msgstr "MX-post för domänen pekar inte ut ett CNAME."

#. MX_RECORD_IS_CNAME
#: ../lib/Zonemaster/Engine/Test/Zone.pm:220
msgid "MX record for the domain is pointing to a CNAME."
msgstr "Domänens MX-post pekar på ett alias (CNAME)."

#. MODULE_END
#: ../lib/Zonemaster/Engine/Translator.pm:61
#, perl-brace-format
msgid "Module {module} finished running."
msgstr "Modulen '{module}' avslutades."

#. NSEC_COVERS
#: ../lib/Zonemaster/Engine/Test/DNSSEC.pm:628
#, perl-brace-format
msgid "NSEC covers {name}."
msgstr "NSEC täcker '{name}'."

#. NSEC_COVERS_NOT
#: ../lib/Zonemaster/Engine/Test/DNSSEC.pm:624
#, perl-brace-format
msgid "NSEC does not cover {name}."
msgstr "NSEC täcker inte '{name}'."

#. NSEC3_COVERS
#: ../lib/Zonemaster/Engine/Test/DNSSEC.pm:608
#, perl-brace-format
msgid "NSEC3 record covers {name}."
msgstr "Det finns en NSEC3-post som täcker '{name}'."

#. NSEC3_COVERS_NOT
#: ../lib/Zonemaster/Engine/Test/DNSSEC.pm:604
#, perl-brace-format
msgid "NSEC3 record does not cover {name}."
msgstr "Det finns ingen NSEC3-post som täcker '{name}'."

#. FAKE_DELEGATION_TO_SELF
#: ../lib/Zonemaster/Engine/Translator.pm:97
#, perl-brace-format
msgid ""
"Name server {ns} not adding fake delegation for domain {domain} to itself."
msgstr ""
"Namnservern '{ns}' lade inte till en skapad delegering av domänen '{domain}' "
"till sig själv."

#. IPV4_ASN
#: ../lib/Zonemaster/Engine/Test/Connectivity.pm:152
#, perl-brace-format
msgid "Name servers have IPv4 addresses in the following ASs: {asn}."
msgstr "Namnservrarna har IPv4-adresser i följande AS: {asn}."

#. IPV6_ASN
#: ../lib/Zonemaster/Engine/Test/Connectivity.pm:156
#, perl-brace-format
msgid "Name servers have IPv6 addresses in the following ASs: {asn}."
msgstr "Namnservrarna har IPv6-adresser i följande AS: {asn}."

#. NAMESERVER_DISCOURAGED_DOUBLE_DASH
#: ../lib/Zonemaster/Engine/Test/Syntax.pm:181
#, perl-brace-format
msgid ""
"Nameserver ({name}) has a label ({label}) with a double hyphen ('--') in "
"position 3 and 4 (with a prefix which is not 'xn--')."
msgstr ""
"Namnservern '{name}' har en domändel ({label}) med bindestreck i position 3 "
"och 4, men börjar inte på 'xn--'."

#. NAMESERVER_SYNTAX_OK
#: ../lib/Zonemaster/Engine/Test/Syntax.pm:195
#, perl-brace-format
msgid "Nameserver ({name}) syntax is valid."
msgstr "Namnservernamnet '{name}' är giltigt."

#. NAMESERVER_NUMERIC_TLD
#: ../lib/Zonemaster/Engine/Test/Syntax.pm:191
#, perl-brace-format
msgid "Nameserver ({name}) within a 'numeric only' TLD ({tld})."
msgstr "Namnservern '{name}' finns under en helnumerisk TLD ('{tld}')."

#. NAMESERVER_IP_PTR_MISMATCH
#: ../lib/Zonemaster/Engine/Test/Address.pm:77
#, perl-brace-format
msgid ""
"Nameserver {ns} has an IP address ({address}) with mismatched PTR result "
"({names})."
msgstr ""
"Namnservern '{ns}' har en IP-adress ({address}) med en icke-matchande "
"bakåtuppslagning ({names})."

#. NAMESERVER_IP_PRIVATE_NETWORK
#: ../lib/Zonemaster/Engine/Test/Address.pm:81
#, perl-brace-format
msgid ""
"Nameserver {ns} has an IP address ({address}) with prefix {prefix} "
"referenced in {reference} as a '{name}'."
msgstr ""
"Namnservern {ns} har en IP-adress ({address}) med prefixet {prefix}, som "
"{reference} klassificerar som '{name}'."

#. NAMESERVER_IP_WITHOUT_REVERSE
#: ../lib/Zonemaster/Engine/Test/Address.pm:73
#, perl-brace-format
msgid "Nameserver {ns} has an IP address ({address}) without PTR configured."
msgstr "Namnservern '{ns}' har en IP-adress ({address}) utan bakåtuppslagning."

#. IS_NOT_AUTHORITATIVE
#: ../lib/Zonemaster/Engine/Test/Delegation.pm:195
#, perl-brace-format
msgid "Nameserver {ns} response is not authoritative on {proto} port 53."
msgstr "Namnservern '{ns}' svarade inte auktoritativt på {proto} port 53."

#. NS_RR_IS_CNAME
#: ../lib/Zonemaster/Engine/Test/Delegation.pm:259
#,  perl-brace-format
msgid "Nameserver {ns} {address_type} RR point to CNAME."
msgstr "Namnservern '{ns}' med förväntade posttypen '{address_type}' "
"är istället ett CNAME."

#. UNSUPPORTED_EDNS_VER
<<<<<<< HEAD
#: ../lib/Zonemaster/Engine/Test/Nameserver.pm:333
#, perl-brace-format
=======
#: ../lib/Zonemaster/Engine/Test/Nameserver.pm:344
#, fuzzy, perl-brace-format
>>>>>>> 02a39cf6
msgid "Nameserver {ns}/{address} accepts an unsupported EDNS version."
msgstr "Namnservern {ns}/{address} accepterar EDNS-version som inte "
"stöds i DNS."

#. NAMESERVER_HAS_TCP_53
#: ../lib/Zonemaster/Engine/Test/Connectivity.pm:128
#, perl-brace-format
msgid "Nameserver {ns}/{address} accessible over TCP on port 53."
msgstr "Namnservern {ns}/{address} är åtkomlig med TCP på port 53."

#. NAMESERVER_HAS_UDP_53
#: ../lib/Zonemaster/Engine/Test/Connectivity.pm:132
#, perl-brace-format
msgid "Nameserver {ns}/{address} accessible over UDP on port 53."
msgstr "Namnservern {ns}/{address} är åtkomlig med UDP på port 53."

#. AXFR_AVAILABLE
#: ../lib/Zonemaster/Engine/Test/Nameserver.pm:215
#, perl-brace-format
msgid "Nameserver {ns}/{address} allow zone transfer using AXFR."
msgstr "Namnservern {ns}/{address} tillåter zonöverföringar med AXFR."

#. A_UNEXPECTED_RCODE
#: ../lib/Zonemaster/Engine/Test/Nameserver.pm:211
#, fuzzy, perl-brace-format
msgid ""
"Nameserver {ns}/{address} answered A query with an unexpected rcode "
"({rcode})."
msgstr ""
"Namnservern {ns}/{address} besvarade en AAAA-fråga med den oväntade "
"svarskoden '{rcode}'."

#. AAAA_BAD_RDATA
#: ../lib/Zonemaster/Engine/Test/Nameserver.pm:195
#, fuzzy, perl-brace-format
msgid ""
"Nameserver {ns}/{address} answered AAAA query with an unexpected RDATA "
"length ({length} instead of 16)"
msgstr ""
"Namnservern {ns}/{address} besvarade en AAAA-fråga med den oväntade "
"svarskoden '{rcode}'."

#. AAAA_UNEXPECTED_RCODE
#: ../lib/Zonemaster/Engine/Test/Nameserver.pm:203
#, perl-brace-format
msgid ""
"Nameserver {ns}/{address} answered AAAA query with an unexpected rcode "
"({rcode})."
msgstr ""
"Namnservern {ns}/{address} besvarade en AAAA-fråga med den oväntade "
"svarskoden '{rcode}'."

#. NS_NO_RESPONSE
#: ../lib/Zonemaster/Engine/Test/Basic.pm:164
#, perl-brace-format
msgid "Nameserver {ns}/{address} did not respond to NS query."
msgstr "Namnservern {ns}/{address} svarade inte på frågan om 'NS'."

#. NO_RESPONSE
#: ../lib/Zonemaster/Engine/Test/Zone.pm:236
#: ../lib/Zonemaster/Engine/Test/Consistency.pm:179
#: ../lib/Zonemaster/Engine/Test/DNSSEC.pm:596
#, perl-brace-format
msgid "Nameserver {ns}/{address} did not respond."
msgstr "Inget svar från namnservern '{ns}/{address}'."

#. NO_A_RECORDS
#: ../lib/Zonemaster/Engine/Test/Basic.pm:148
#, perl-brace-format
msgid "Nameserver {ns}/{address} did not return A record(s) for {dname}."
msgstr ""
"Namnservern {ns}/{address} svarade inte med några A-poster för '{dname}'."

#. NS_FAILED
#: ../lib/Zonemaster/Engine/Test/Basic.pm:160
#, perl-brace-format
msgid "Nameserver {ns}/{address} did not return NS records. RCODE was {rcode}."
msgstr ""
"Namnservern {ns}/{address} svarade inte med några NS-poster. RCODE var "
"'{rcode}'."

#. QNAME_CASE_INSENSITIVE
#: ../lib/Zonemaster/Engine/Test/Nameserver.pm:328
#, perl-brace-format
msgid ""
"Nameserver {ns}/{address} does not preserve original case of queried names."
msgstr ""
"Nameservern {ns}/{address} bevarar inte skillnaden mellan versaler och "
"gemener från frågan ({dname})."

#. NO_EDNS_SUPPORT
#: ../lib/Zonemaster/Engine/Test/Nameserver.pm:304
#, perl-brace-format
msgid ""
"Nameserver {ns}/{address} does not support EDNS0 (replies with FORMERR)."
msgstr "Namnservern {ns}/{address} stöder inte EDNS0 (svarar med 'FORMERR')."

#. AAAA_QUERY_DROPPED
#: ../lib/Zonemaster/Engine/Test/Nameserver.pm:199
#, perl-brace-format
msgid "Nameserver {ns}/{address} dropped AAAA query."
msgstr "Namnservern {ns}/{address} besvarade inte AAAA-frågan."

#. Z_FLAGS_NOTCLEAR
<<<<<<< HEAD
#: ../lib/Zonemaster/Engine/Test/Nameserver.pm:345
#, perl-brace-format
=======
#: ../lib/Zonemaster/Engine/Test/Nameserver.pm:356
#, fuzzy, perl-brace-format
>>>>>>> 02a39cf6
msgid "Nameserver {ns}/{address} has one or more unknown EDNS Z flag bits set."
msgstr "Svarspaket från namnservern {ns}/{address} har en eller flera "
"odefinierade bitar satta i EDNS Z lag."

#. IS_A_RECURSOR
#: ../lib/Zonemaster/Engine/Test/Nameserver.pm:296
#, perl-brace-format
msgid "Nameserver {ns}/{address} is a recursor."
msgstr "Namnservern {ns}/{address} är en rekursiv resolver."

#. NO_RECURSOR
#: ../lib/Zonemaster/Engine/Test/Nameserver.pm:308
#, perl-brace-format
msgid "Nameserver {ns}/{address} is not a recursor."
msgstr "Namnservern {ns}/{address} är ingen rekursiv resolver."

#. HAS_NAMESERVERS
#: ../lib/Zonemaster/Engine/Test/Basic.pm:152
#, perl-brace-format
msgid "Nameserver {ns}/{address} listed these servers as glue: {nsnlist}."
msgstr "Namnservern '{ns}/{address}' gav dessa servrar som 'glue': {nsnlist}."

#. NAMESERVER_NO_TCP_53
#: ../lib/Zonemaster/Engine/Test/Connectivity.pm:136
#, perl-brace-format
msgid "Nameserver {ns}/{address} not accessible over TCP on port 53."
msgstr "Namnservern {ns}/{address} är inte åtkomlig över TCP på port 53."

#. NAMESERVER_NO_UDP_53
#: ../lib/Zonemaster/Engine/Test/Connectivity.pm:140
#, perl-brace-format
msgid "Nameserver {ns}/{address} not accessible over UDP on port 53."
msgstr "Namnservern {ns}/{address} är inte åtkomlig över UDP på port 53."

#. QNAME_CASE_SENSITIVE
#: ../lib/Zonemaster/Engine/Test/Nameserver.pm:332
#, perl-brace-format
msgid "Nameserver {ns}/{address} preserves original case of queried names."
msgstr ""
"Namnservern {ns}/{address} bevarade versaler och gemener från frågan "
"({dname})."

#. DIFFERENT_SOURCE_IP
#: ../lib/Zonemaster/Engine/Test/Nameserver.pm:270
#, perl-brace-format
msgid ""
"Nameserver {ns}/{address} replies on a SOA query with a different source "
"address ({source})."
msgstr ""
"Namnservern {ns}/{address} besvarade en SOA-fråga från en annan källadress "
"({source})."

#. MISSING_OPT_IN_TRUNCATED
<<<<<<< HEAD
#: ../lib/Zonemaster/Engine/Test/Nameserver.pm:285
#, perl-brace-format
=======
#: ../lib/Zonemaster/Engine/Test/Nameserver.pm:300
#, fuzzy, perl-brace-format
>>>>>>> 02a39cf6
msgid ""
"Nameserver {ns}/{address} replies on an EDNS query with a truncated response "
"without EDNS."
msgstr ""
"Namnservern {ns}/{address} besvarade en förfrågan med EDNS med ett trunkerat "
"svar utan EDNS."

#. NO_RESPONSE_DNSKEY
#: ../lib/Zonemaster/Engine/Test/DNSSEC.pm:592
#, perl-brace-format
msgid "Nameserver {ns}/{address} responded with no DNSKEY record(s)."
msgstr "Svarspaketet från namnservern {ns}/{address} har ingen DNSKEY-post."

#. WRONG_SOA
#: ../lib/Zonemaster/Engine/Test/Zone.pm:266
#, fuzzy, perl-brace-format
msgid ""
"Nameserver {ns}/{address} responds with a wrong owner name ({owner} instead "
"of {name}) on SOA queries."
msgstr ""
"Nameservern {ns}/{address} bevarar inte skillnaden mellan versaler och "
"gemener från frågan ({dname})."

#. UNKNOWN_OPTION_CODE
<<<<<<< HEAD
#: ../lib/Zonemaster/Engine/Test/Nameserver.pm:329
#, perl-brace-format
=======
#: ../lib/Zonemaster/Engine/Test/Nameserver.pm:340
#, fuzzy, perl-brace-format
>>>>>>> 02a39cf6
msgid "Nameserver {ns}/{address} responds with an unknown ENDS OPTION-CODE."
msgstr "Svarspaketet från namnservern {ns}/{address} innehåller "
"'EDNS OPTION-CODE' som är odenfinierad."

#. MULTIPLE_SOA
#: ../lib/Zonemaster/Engine/Test/Zone.pm:232
#, fuzzy, perl-brace-format
msgid ""
"Nameserver {ns}/{address} responds with multiple ({count}) SOA records on "
"SOA queries."
msgstr "Namnservern {ns}/{address} svarade inte på frågan om 'NS'."

#. HAS_A_RECORDS
#: ../lib/Zonemaster/Engine/Test/Basic.pm:144
#, perl-brace-format
msgid "Nameserver {ns}/{address} returned A record(s) for {dname}."
msgstr "Namnservern '{ns}/{address}' svarade med A-poster för '{dname}'."

#. UPWARD_REFERRAL
#: ../lib/Zonemaster/Engine/Test/Nameserver.pm:348
#, perl-brace-format
msgid "Nameserver {ns}/{address} returns an upward referral."
msgstr "Nameservern {ns}/{address} skickade en hänvisning till moderzonen."

#. A_QUERY_NO_RESPONSES
#: ../lib/Zonemaster/Engine/Test/Basic.pm:168
msgid "Nameservers did not respond to A query."
msgstr "Namnservern svarade inte på en A-fråga."

#. ADDITIONAL_DNSKEY_SKIPPED
#: ../lib/Zonemaster/Engine/Test/DNSSEC.pm:398
msgid "No DNSKEYs found. Additional tests skipped."
msgstr "Inga DNSKEY-poster hittades. Resterande DNSSEC-tester hoppas över."

#. NO_DNSKEY
#: ../lib/Zonemaster/Engine/Test/DNSSEC.pm:570
msgid "No DNSKEYs were returned."
msgstr "Inga DNSKEY-poster returnerades."

#. NO_COMMON_KEYTAGS
#: ../lib/Zonemaster/Engine/Test/DNSSEC.pm:566
msgid "No DS record had a DNSKEY with a matching keytag."
msgstr "Det finns ingen DS-post som har en DNSKEY-post med matchande keytag."

#. DS_MATCH_NOT_FOUND
#: ../lib/Zonemaster/Engine/Test/DNSSEC.pm:496
msgid "No DS record with a matching DNSKEY record was found."
msgstr "Det finns ingen DS-post med matchande DNSKEY-post."

#. MNAME_HAS_NO_ADDRESS
#: ../lib/Zonemaster/Engine/Test/Zone.pm:252
#, perl-brace-format
msgid "No IP address found for SOA 'mname' nameserver ({mname})."
msgstr "Det finns ingen IP-adress för servern angiven som SOA MNAME ({mname})."

#. NAMESERVERS_IPV4_NO_AS
#: ../lib/Zonemaster/Engine/Test/Connectivity.pm:108
msgid "No IPv4 nameserver address is in an AS."
msgstr "Ingen namnserver har någon IPv4-adress i något AS."

#. NAMESERVERS_IPV6_NO_AS
#: ../lib/Zonemaster/Engine/Test/Connectivity.pm:116
msgid "No IPv6 nameserver address is in an AS."
msgstr "Ingen namnserver har någon IPv6-adress i något AS."

#. NO_GLUE_PREVENTS_NAMESERVER_TESTS
#: ../lib/Zonemaster/Engine/Test/Basic.pm:156
msgid "No NS records for tested zone from parent. NS tests aborted."
msgstr ""
"Inga NS-poster för den testade zonen från föräldern. NS-tester hoppas över."

#. SOA_NOT_SIGNED
#: ../lib/Zonemaster/Engine/Test/DNSSEC.pm:664
msgid "No RRSIG correctly signed the SOA RRset."
msgstr "Det finns ingen RRSIG som har korrekt signerat SOA-posten."

#. TOTAL_ADDRESS_MISMATCH
#: ../lib/Zonemaster/Engine/Test/Consistency.pm:239
#, perl-brace-format
msgid ""
"No common nameserver IP addresses between child ({child}) and parent "
"({glue})."
msgstr ""
"Det finns inga gemensamma namnserver-IP-adresser mellan moderzon ({glue}) "
"och dotterzon ({child})."

#. ONLY_ALLOWED_CHARS
#: ../lib/Zonemaster/Engine/Test/Syntax.pm:225
#, perl-brace-format
msgid "No illegal characters in the domain name ({name})."
msgstr "Endast tillåtna tecken i namnet '{name}'."

#. NAMESERVERS_NO_AS
#: ../lib/Zonemaster/Engine/Test/Connectivity.pm:124
msgid "No nameserver address is in an AS."
msgstr "Ingen namnserver har någon adress i något AS."

#. NS_RR_NO_CNAME
#: ../lib/Zonemaster/Engine/Test/Delegation.pm:263
msgid "No nameserver point to CNAME alias."
msgstr "Inget namnservernamn har en CNAME-post."

#. NO_RESOLUTION
#: ../lib/Zonemaster/Engine/Test/Nameserver.pm:312
msgid "No nameservers succeeded to resolve to an IP address."
msgstr "Det gick inte att slå upp IP-adressen för någon namnserver."

#. NO_PARENT
#: ../lib/Zonemaster/Engine/Test/Basic.pm:136
msgid "No parent domain could be found for the tested domain."
msgstr "Ingen moderdomän kunde hittas för den testade domänen."

#. NO_RESPONSE_NS_QUERY
#: ../lib/Zonemaster/Engine/Test/Consistency.pm:183
#, perl-brace-format
msgid "No response from nameserver {ns}/{address} on NS queries."
msgstr "Inget svar från namnservern '{ns}/{address}' på fråga efter NS-post."

#. NO_RESPONSE_SOA_QUERY
#: ../lib/Zonemaster/Engine/Test/Consistency.pm:187
#, perl-brace-format
msgid "No response from nameserver {ns}/{address} on SOA queries."
msgstr "Inget svar från namnservern '{ns}/{address}' på fråga efter SOA-post."

#. NO_RESPONSE_MX_QUERY
#: ../lib/Zonemaster/Engine/Test/Syntax.pm:217
#: ../lib/Zonemaster/Engine/Test/Zone.pm:244
msgid "No response from nameserver(s) on MX queries."
msgstr "Inget svar från namnserver på fråga efter MX-post."

#. NO_RESPONSE_PTR_QUERY
#: ../lib/Zonemaster/Engine/Test/Address.pm:99
#, perl-brace-format
msgid "No response from nameserver(s) on PTR query ({reverse})."
msgstr "Inget svar från namnservern på PTR-fråga ({reverse})."

#. NO_RESPONSE_SOA_QUERY
#: ../lib/Zonemaster/Engine/Test/Syntax.pm:221
#: ../lib/Zonemaster/Engine/Test/Zone.pm:240
msgid "No response from nameserver(s) on SOA queries."
msgstr "Inget svar från namnserver på fråga efter SOA-post."

#. NO_RESPONSE
#: ../lib/Zonemaster/Engine/Test/Syntax.pm:213
<<<<<<< HEAD
#: ../lib/Zonemaster/Engine/Test/Nameserver.pm:301
#, perl-brace-format
=======
#: ../lib/Zonemaster/Engine/Test/Nameserver.pm:316
#, fuzzy, perl-brace-format
>>>>>>> 02a39cf6
msgid "No response from {ns}/{address} asking for {dname}."
msgstr ""
"Inget svar från {ns}/{address} på förfrågan efter {dname}."

#. BREAKS_ON_EDNS
#: ../lib/Zonemaster/Engine/Test/Nameserver.pm:223
#, perl-brace-format
msgid ""
"No response from {ns}/{address} when EDNS is used in query asking for "
"{dname}."
msgstr ""
"Inget svar från {ns}/{address} på förfrågan med EDNS (fråga efter {dname})."

#. NSEC_NOT_SIGNED
#: ../lib/Zonemaster/Engine/Test/DNSSEC.pm:632
msgid "No signature correctly signed the NSEC RRset."
msgstr "Ingen signatur har korrekt signerat NSEC-posterna."

#. NSEC3_NOT_SIGNED
#: ../lib/Zonemaster/Engine/Test/DNSSEC.pm:612
msgid "No signature correctly signed the NSEC3 RRset."
msgstr "Ingen signatur signerade NSEC3-posterna korrekt."

#. NO_MX_RECORD
#: ../lib/Zonemaster/Engine/Test/Zone.pm:164
msgid "No target (MX, A or AAAA record) to deliver e-mail for the domain name."
msgstr ""
"Inget mål att levera mail till (MX-, A- eller AAAA-post) är angivet för "
"domänen."

#. NO_UPWARD_REFERRAL
#: ../lib/Zonemaster/Engine/Test/Nameserver.pm:320
#, perl-brace-format
msgid "None of the following nameservers returns an upward referral : {names}."
msgstr ""
"Ingen av följande nameserverar skickar hänvisning till moderzonen: {names}."

#. TOTAL_NAME_MISMATCH
#: ../lib/Zonemaster/Engine/Test/Delegation.pm:287
msgid "None of the nameservers listed at the parent are listed at the child."
msgstr ""
"Ingen av de namnservrar som finns i delegeringen (moderzonen) finns i "
"dotterzonen."

#. CANNOT_CONTINUE
#: ../lib/Zonemaster/Engine/Translator.pm:29
#, perl-brace-format
msgid "Not enough data about {zone} was found to be able to run tests."
msgstr ""
"Det finns inte tillräckligt med data om '{zone}' för att kunna köra tester."

#. OUT_OF_BAILIWICK_ADDR_MISMATCH
#: ../lib/Zonemaster/Engine/Test/Consistency.pm:217
#, perl-brace-format
msgid ""
"Out-of-bailiwick name server listed at parent with glue record has a "
"mismatch between the glue at the parent ({parent_addresses}) and iany "
"equivalent address record found in authoritative zone  ({zone_addresses})"
msgstr ""

#. PACKET_BIG
#: ../lib/Zonemaster/Engine/Translator.pm:113
#, perl-brace-format
msgid ""
"Packet size ({size}) exceeds common maximum size of {maxsize} bytes (try "
"with \"{command}\")."
msgstr ""
"Paketstorleken ({size}) byte överskrider den normalt maximala storleken om "
"{maxsize} byte. Försök med kommandot '{command}'."

#. NOT_ENOUGH_NS_DEL
#: ../lib/Zonemaster/Engine/Test/Delegation.pm:231
#, perl-brace-format
msgid ""
"Parent does not list enough ({count}) nameservers ({glue}). Lower limit set "
"to {minimum}."
msgstr ""
"Det finns inte tillräckligt många namnservrar (NS-poster) i dotterzonen. "
"Antal: {count}. Namnservrar: {glue}. Minsta tillåtna antal är {minimum}."

#. HAS_PARENT
#: ../lib/Zonemaster/Engine/Test/Basic.pm:140
#, perl-brace-format
msgid "Parent domain '{pname}' was found for the tested domain."
msgstr "Moderdomänen '{pname}' till den testade domänen har identifierats."

#. EXTRA_ADDRESS_PARENT
#: ../lib/Zonemaster/Engine/Test/Consistency.pm:143
#, perl-brace-format
msgid ""
"Parent has extra nameserver IP address(es) not listed at child ({addresses})."
msgstr ""
"Delegeringen har extra namnserver-IP-adress(er) som inte finns med i "
"dotterzonen ({addresses})."

#. EXTRA_NAME_PARENT
#: ../lib/Zonemaster/Engine/Test/Delegation.pm:183
#, perl-brace-format
msgid "Parent has nameserver(s) not listed at the child ({extra})."
msgstr ""
"Delegeringen i moderzonen har en eller flera namnservrar som inte listas på "
"dotterzonen ({extra})."

#. ENOUGH_NS_DEL
#: ../lib/Zonemaster/Engine/Test/Delegation.pm:175
#, perl-brace-format
msgid ""
"Parent lists enough ({count}) nameservers ({glue}). Lower limit set to "
"{minimum}."
msgstr ""
"Delegeringen i moderzonen har tillräckligt många ({count}) namnservrar "
"({glue}). Minsta tillåtna antalet är {minimum}."

#. PROFILE_FILE
#: ../lib/Zonemaster/Engine/Translator.pm:33
#, perl-brace-format
msgid "Profile was read from {name}."
msgstr "Profil lästes från '{name}'."

#. RRSIG_EXPIRATION
#: ../lib/Zonemaster/Engine/Test/DNSSEC.pm:656
#, perl-brace-format
msgid ""
"RRSIG with keytag {tag} and covering type(s) {types} expires at : {date}."
msgstr ""
"RRSIG med 'keytag' {tag} täckande posttyp(er) {types} löper ut datum {date}."

#. DURATION_OK
#: ../lib/Zonemaster/Engine/Test/DNSSEC.pm:512
#, perl-brace-format
msgid ""
"RRSIG with keytag {tag} and covering type(s) {types} has a duration of "
"{duration} seconds, which is just fine."
msgstr ""
"RRSIG-posten med 'keytag' {tag} och täckande typerna {types} har en "
"livslängd på {duration} sekunder (accepterad livslängd)."

#. DURATION_LONG
#: ../lib/Zonemaster/Engine/Test/DNSSEC.pm:506
#, perl-brace-format
msgid ""
"RRSIG with keytag {tag} and covering type(s) {types} has a duration of "
"{duration} seconds, which is too long."
msgstr ""
"RRSIG-posten med 'keytag' {tag} och täckande typerna {types} har en "
"livslängd på {duration} sekunder, vilket är för länge."

#. REMAINING_LONG
#: ../lib/Zonemaster/Engine/Test/DNSSEC.pm:644
#, perl-brace-format
msgid ""
"RRSIG with keytag {tag} and covering type(s) {types} has a remaining "
"validity of {duration} seconds, which is too long."
msgstr ""
"RRSIG-posten med 'keytag' {tag} och täckande typerna {types} har en "
"kvarvarande livslängd på {duration} sekunder, vilket är för länge."

#. REMAINING_SHORT
#: ../lib/Zonemaster/Engine/Test/DNSSEC.pm:650
#, perl-brace-format
msgid ""
"RRSIG with keytag {tag} and covering type(s) {types} has a remaining "
"validity of {duration} seconds, which is too short."
msgstr ""
"RRSIG-posten med 'keytag' {tag} och täckande typerna {types} har en "
"kvarvarande livslängd på {duration} sekunder, vilket är för kort."

#. RRSIG_EXPIRED
#: ../lib/Zonemaster/Engine/Test/DNSSEC.pm:660
#, perl-brace-format
msgid ""
"RRSIG with keytag {tag} and covering type(s) {types} has already expired "
"(expiration is: {expiration})."
msgstr ""
"RRSIG-posten med 'keytag' {tag} och täckande posttyperna {types} har redan "
"löpt ut (utgångstiden är: {expiration})."

#. SOA_SIGNATURE_OK
#: ../lib/Zonemaster/Engine/Test/DNSSEC.pm:672
#, perl-brace-format
msgid "RRSIG {signature} correctly signs SOA RRset."
msgstr "RRSIG '{signature}' är en korrekt signatur för SOA-posten."

#. UNKNOWN_METHOD
#: ../lib/Zonemaster/Engine/Translator.pm:73
#, perl-brace-format
msgid "Request to run unknown method {method} in module {module}."
msgstr ""
"Begäran om att köra den okända metoden '{method}' i modulen '{module}'."

#. UNKNOWN_MODULE
#: ../lib/Zonemaster/Engine/Translator.pm:77
#, perl-brace-format
msgid ""
"Request to run {method} in unknown module {module}. Known modules: {known}."
msgstr ""
"Begäran om att köra metoden '{method}' i den okända modulen '{module}'. "
"Kända moduler: '{known}'."

#. NO_SOA_IN_RESPONSE
#: ../lib/Zonemaster/Engine/Test/Zone.pm:248
#, fuzzy, perl-brace-format
msgid ""
"Response from nameserver {ns}/{address} on SOA queries does not contain SOA "
"record."
msgstr "Inget svar från namnservern '{ns}/{address}' på fråga efter SOA-post."

#. EDNS_RESPONSE_WITHOUT_EDNS
#: ../lib/Zonemaster/Engine/Test/Nameserver.pm:274
#, perl-brace-format
msgid ""
"Response without EDNS from {ns}/{address} on query with EDNS0 asking for "
"{dname}."
msgstr ""
"Svar utan EDNS från {ns}/{address} på förfrågan med EDNS0 (fråga efter "
"{dname})."

# # IMPORTANT ##
# Keep this file in sync with en.po
# #
#. NAMESERVERS_IP_WITH_REVERSE
#: ../lib/Zonemaster/Engine/Test/Address.pm:91
msgid "Reverse DNS entry exist for all Nameserver IP addresses."
msgstr "Bakåtuppslagning finns för varje namnserveradress."

#. EXPIRE_MINIMUM_VALUE_OK
<<<<<<< HEAD
#: ../lib/Zonemaster/Engine/Test/Zone.pm:234
#, perl-brace-format
=======
#: ../lib/Zonemaster/Engine/Test/Zone.pm:260
#, fuzzy, perl-brace-format
>>>>>>> 02a39cf6
msgid ""
"SOA 'expire' value ({expire}) is higher than the minimum recommended value "
"({required_expire}) and not lower than the 'refresh' value ({refresh})."
msgstr ""
"Värdet för SOA 'expire' ligger i det rekommenderade spannet (högre än "
"{required_expire} och inte lägre än värdet på 'refresh')."

#. EXPIRE_MINIMUM_VALUE_LOWER
#: ../lib/Zonemaster/Engine/Test/Zone.pm:204
#, perl-brace-format
msgid ""
"SOA 'expire' value ({expire}) is less than the recommended one "
"({required_expire})."
msgstr ""
"Värdet för SOA 'expire' ({expire}) är lägre än rekommenderat "
"({required_expire})."

#. EXPIRE_LOWER_THAN_REFRESH
#: ../lib/Zonemaster/Engine/Test/Zone.pm:180
#, perl-brace-format
msgid ""
"SOA 'expire' value ({expire}) is lower than the SOA 'refresh' value "
"({refresh})."
msgstr ""
"Värdet för SOA 'expire' ({expire}) är lägre än värdet för SOA "
"'refresh' ({refresh})."

#. SOA_DEFAULT_TTL_MAXIMUM_VALUE_OK
<<<<<<< HEAD
#: ../lib/Zonemaster/Engine/Test/Zone.pm:182
#, perl-brace-format
=======
#: ../lib/Zonemaster/Engine/Test/Zone.pm:192
#, fuzzy, perl-brace-format
>>>>>>> 02a39cf6
msgid ""
"SOA 'minimum' value ({minimum}) is between the recommended ones "
"({lowest_minimum}/{highest_minimum})."
msgstr "Värdet för SOA 'minimum' ligger i det rekommenderade spannet "
"({lowest_minimum} - {highest_minimum})."

#. SOA_DEFAULT_TTL_MAXIMUM_VALUE_HIGHER
#: ../lib/Zonemaster/Engine/Test/Zone.pm:184
#, perl-brace-format
msgid ""
"SOA 'minimum' value ({minimum}) is higher than the recommended one "
"({highest_minimum})."
msgstr ""
"SOA-postens 'minimum'-värde ({minimum}) är högre än rekommenderat "
"({highest_minimum})."

#. SOA_DEFAULT_TTL_MAXIMUM_VALUE_LOWER
#: ../lib/Zonemaster/Engine/Test/Zone.pm:188
#, perl-brace-format
msgid ""
"SOA 'minimum' value ({minimum}) is less than the recommended one "
"({lowest_minimum})."
msgstr ""
"SOA-postens 'minimum'-värde ({minimum}) är lägre än rekommenderat "
"({lowest_minimum})."

#. MNAME_RECORD_DOES_NOT_EXIST
#: ../lib/Zonemaster/Engine/Test/Zone.pm:200
msgid "SOA 'mname' field does not exist"
msgstr "Fältet för SOA MNAME är tomt."

#. MNAME_IS_AUTHORITATIVE
#: ../lib/Zonemaster/Engine/Test/Zone.pm:228
#, perl-brace-format
msgid "SOA 'mname' nameserver ({mname}) is authoritative for '{zone}' zone."
msgstr "Nameservern i SOA MNAME ({mname}) är auktoritativ för zonen '{zone}'."

#. MNAME_NOT_IN_GLUE
<<<<<<< HEAD
#: ../lib/Zonemaster/Engine/Test/Zone.pm:198
#,  perl-brace-format
=======
#: ../lib/Zonemaster/Engine/Test/Zone.pm:208
#, fuzzy, perl-brace-format
>>>>>>> 02a39cf6
msgid ""
"SOA 'mname' nameserver ({mname}) is not listed in \"parent\" NS records for "
"tested zone ({nss})."
msgstr ""
"Namnservern i SOA MNAME ({mname}) finns inte i delegeringen från moderzonen "
"({nss})."

#. MNAME_NO_RESPONSE
#: ../lib/Zonemaster/Engine/Test/Zone.pm:152
#, perl-brace-format
msgid "SOA 'mname' nameserver {ns}/{address} does not respond."
msgstr "Namnservern i SOA MNAME ({ns}/{address}) svarar inte."

#. MNAME_NOT_AUTHORITATIVE
#: ../lib/Zonemaster/Engine/Test/Zone.pm:196
#, perl-brace-format
msgid ""
"SOA 'mname' nameserver {ns}/{address} is not authoritative for '{zone}' zone."
msgstr ""
"Namnservern angiven som SOA MNAME ({ns}/{address}) är inte auktoritativ för "
"zonen '{zone}'."

#. MNAME_IS_CNAME
#: ../lib/Zonemaster/Engine/Test/Zone.pm:156
#, perl-brace-format
msgid "SOA 'mname' value ({mname}) refers to a NS which is an alias (CNAME)."
msgstr "SOA MNAME ('{mname}') har en CNAME-post."

#. MNAME_IS_NOT_CNAME
#: ../lib/Zonemaster/Engine/Test/Zone.pm:160
#, perl-brace-format
msgid ""
"SOA 'mname' value ({mname}) refers to a NS which is not an alias (CNAME)."
msgstr "SOA MNAME '{mname}' har ingen CNAME-post."

#. REFRESH_HIGHER_THAN_RETRY
#: ../lib/Zonemaster/Engine/Test/Zone.pm:216
#, perl-brace-format
msgid ""
"SOA 'refresh' value ({refresh}) is higher than the SOA 'retry' value "
"({retry})."
msgstr ""
"'refresh'-värdet i SOA-posten ({refresh}) är högre än SOA-postens 'retry'-"
"värde ({retry})."

#. REFRESH_MINIMUM_VALUE_OK
#: ../lib/Zonemaster/Engine/Test/Zone.pm:176
#, perl-brace-format
msgid ""
"SOA 'refresh' value ({refresh}) is higher than the minimum recommended value "
"({required_refresh})."
msgstr ""
"SOA-postens 'refresh'-värde ({refresh}) är högre än det lägsta "
"rekommenderade värdet ({required_refresh})."

#. REFRESH_MINIMUM_VALUE_LOWER
#: ../lib/Zonemaster/Engine/Test/Zone.pm:172
#, perl-brace-format
msgid ""
"SOA 'refresh' value ({refresh}) is less than the recommended one "
"({required_refresh})."
msgstr ""
"SOA-postens 'refresh'-värde ({refresh}) är lägre än rekommenderat "
"({required_refresh})."

#. REFRESH_LOWER_THAN_RETRY
#: ../lib/Zonemaster/Engine/Test/Zone.pm:212
#, perl-brace-format
msgid ""
"SOA 'refresh' value ({refresh}) is lower than the SOA 'retry' value "
"({retry})."
msgstr ""
"SOA-postens 'refresh'-värde ({refresh}) är lägre än dess 'retry'-värde "
"({retry})."

#. RETRY_MINIMUM_VALUE_LOWER
#: ../lib/Zonemaster/Engine/Test/Zone.pm:144
#, perl-brace-format
msgid ""
"SOA 'retry' value ({retry}) is less than the recommended one "
"({required_retry})."
msgstr ""
"SOA-postens 'retry'-värde ({retry}) är lägre än rekommenderat "
"({required_retry})."

#. RETRY_MINIMUM_VALUE_OK
#: ../lib/Zonemaster/Engine/Test/Zone.pm:148
#, perl-brace-format
msgid ""
"SOA 'retry' value ({retry}) is more than the minimum recommended value "
"({required_retry})."
msgstr ""
"'retry'-värdet i SOA-posten ({retry}) är högre än det lägsta rekommenderade "
"värdet ({required_retry})."

#. MNAME_DISCOURAGED_DOUBLE_DASH
#: ../lib/Zonemaster/Engine/Test/Syntax.pm:145
#, perl-brace-format
msgid ""
"SOA MNAME ({name}) has a label ({label}) with a double hyphen ('--') in "
"position 3 and 4 (with a prefix which is not 'xn--')."
msgstr ""
"SOA MNAME '{name}' har en domändel '{label}' med bindestreck i position 3 "
"och 4, men börjar inte med 'xn--'."

#. MNAME_SYNTAX_OK
#: ../lib/Zonemaster/Engine/Test/Syntax.pm:159
#, perl-brace-format
msgid "SOA MNAME ({name}) syntax is valid."
msgstr "SOA MNAME '{name}' har tillåtet format."

#. MNAME_NUMERIC_TLD
#: ../lib/Zonemaster/Engine/Test/Syntax.pm:155
#, perl-brace-format
msgid "SOA MNAME ({name}) within a 'numeric only' TLD ({tld})."
msgstr "SOA MNAME '{name}' är i en helnumerisk TLD ({tld})."

#. NS_SET
#: ../lib/Zonemaster/Engine/Test/Consistency.pm:191
#, perl-brace-format
msgid "Saw NS set ({nsset}) on following nameserver set : {servers}."
msgstr "NS-uppsättningen '{nsset}' hittades på följande namnservrar: {servers}"

#. SOA_RNAME
#: ../lib/Zonemaster/Engine/Test/Consistency.pm:221
#, perl-brace-format
msgid "Saw SOA rname {rname} on following nameserver set : {servers}."
msgstr "'{rname}' fanns i 'SOA RNAME' på följande namnservrar: {servers}."

#. SOA_SERIAL
#: ../lib/Zonemaster/Engine/Test/Consistency.pm:225
#, perl-brace-format
msgid "Saw SOA serial number {serial} on following nameserver set : {servers}."
msgstr "SOA-serienumret {serial} hittades på följande namnservrar: {servers}."

#. SOA_TIME_PARAMETER_SET
#: ../lib/Zonemaster/Engine/Test/Consistency.pm:234
#, perl-brace-format
msgid ""
"Saw SOA time parameter set (REFRESH={refresh},RETRY={retry},EXPIRE={expire},"
"MINIMUM={minimum}) on following nameserver set : {servers}."
msgstr ""
"SOA-tidsparametrarna (REFRESH={refresh},RETRY={retry},EXPIRE={expire},"
"MINIMUM={minimum}) hittades på följande namnservrar: {servers}."

#. MULTIPLE_NS_SET
#: ../lib/Zonemaster/Engine/Test/Consistency.pm:159
#, perl-brace-format
msgid "Saw {count} NS set."
msgstr "{count} NS-uppsättningar hittades."

#. MULTIPLE_SOA_MNAMES
<<<<<<< HEAD
#: ../lib/Zonemaster/Engine/Test/Consistency.pm:151
#, perl-brace-format
=======
#: ../lib/Zonemaster/Engine/Test/Consistency.pm:163
#, fuzzy, perl-brace-format
>>>>>>> 02a39cf6
msgid "Saw {count} SOA mname."
msgstr "{count} olika 'SOA MNAME' hittades."

#. MULTIPLE_SOA_RNAMES
#: ../lib/Zonemaster/Engine/Test/Consistency.pm:167
#, perl-brace-format
msgid "Saw {count} SOA rname."
msgstr "{count} olika 'SOA RNAME' hittades."

#. MULTIPLE_SOA_SERIALS
#: ../lib/Zonemaster/Engine/Test/Consistency.pm:171
#, perl-brace-format
msgid "Saw {count} SOA serial numbers."
msgstr "{count} olika SOA-serienummer hittades."

#. MULTIPLE_SOA_TIME_PARAMETER_SET
#: ../lib/Zonemaster/Engine/Test/Consistency.pm:175
#, perl-brace-format
msgid "Saw {count} SOA time parameter set."
msgstr "{count} olika uppsättningar med SOA-tidsparametrar hittades."

#. EXTRA_PROCESSING_OK
#: ../lib/Zonemaster/Engine/Test/DNSSEC.pm:522
#, perl-brace-format
msgid "Server at {server} sent {keys} DNSKEY records and {sigs} RRSIG records."
msgstr ""
"Namnservern '{server}' skickade {keys} DNSKEY-poster och {sigs} RRSIG-poster."

#. EXTRA_PROCESSING_BROKEN
#: ../lib/Zonemaster/Engine/Test/DNSSEC.pm:518
#, perl-brace-format
msgid ""
"Server at {server} sent {keys} DNSKEY records, and {sigs} RRSIG records."
msgstr ""
"Namnservern '{server}' skickade {keys} DNSKEY-poster, och {sigs} RRSIG-"
"poster."

#. DNSKEY_SIGNATURE_NOT_OK
#: ../lib/Zonemaster/Engine/Test/DNSSEC.pm:456
#, perl-brace-format
msgid ""
"Signature for DNSKEY with tag {signature} failed to verify with error "
"'{error}'."
msgstr ""
"Verifiering av signaturen för DNSKEY-posten med 'keytag' {signature} "
"misslyckades med felmeddelandet '{error}'."

#. MX_RECORD_EXISTS
#: ../lib/Zonemaster/Engine/Test/Zone.pm:168
#, perl-brace-format
msgid "Target ({info}) found to deliver e-mail for the domain name."
msgstr "Adressen ({info}) är angiven som mål för mail-leverans till domänen."

#. ALGORITHM_NOT_ZONE_SIGN
#: ../lib/Zonemaster/Engine/Test/DNSSEC.pm:411
#, perl-brace-format
msgid ""
"The DNSKEY with tag {keytag} uses algorithm number not meant for zone "
"signing{algorithm}/({description})."
msgstr ""
"DNSKEY-posten med 'tag' {keytag} använder en algoritm med algoritmnumret "
"{algorithm}/({description}), som inte är avsett för zonsignering."

#. ALGORITHM_OK
#: ../lib/Zonemaster/Engine/Test/DNSSEC.pm:416
#, perl-brace-format
msgid ""
"The DNSKEY with tag {keytag} uses algorithm number {algorithm}/"
"({description}), which is OK."
msgstr ""
"DNSKEY-posten med 'tag' {keytag} använder algoritm numret "
"{algorithm}/({description}), som är OK."

#. ALGORITHM_NOT_RECOMMENDED
#: ../lib/Zonemaster/Engine/Test/DNSSEC.pm:406
#, perl-brace-format
msgid ""
"The DNSKEY with tag {keytag} uses an algorithm number {algorithm}/"
"({description} which which is not recommended to be used."
msgstr ""
"DNSKEY-posten med 'tag' {keytag} använder en algoritm med algoritmnumret "
"{algorithm}/({description}), som rekommenderas att inte användas för "
"zonsignering."

#. ALGORITHM_DEPRECATED
#: ../lib/Zonemaster/Engine/Test/DNSSEC.pm:402
#, perl-brace-format
msgid ""
"The DNSKEY with tag {keytag} uses deprecated algorithm number {algorithm}/"
"({description})."
msgstr ""
"DNSKEY-posten med 'tag' {keytag} använder en algoritm nummmr med det "
"utfasade algoritmnumret {algorithm}/({description})."

#. ALGORITHM_PRIVATE
#: ../lib/Zonemaster/Engine/Test/DNSSEC.pm:420
#, perl-brace-format
msgid ""
"The DNSKEY with tag {keytag} uses private algorithm number {algorithm}/"
"({description})."
msgstr ""
"DNSKEY-posten med 'tag' {keytag} använder en algoritm med det privata "
"algoritmnumret {algorithm}/({description})."

#. ALGORITHM_RESERVED
#: ../lib/Zonemaster/Engine/Test/DNSSEC.pm:424
#, perl-brace-format
msgid ""
"The DNSKEY with tag {keytag} uses reserved algorithm number {algorithm}/"
"({description})."
msgstr ""
"DNSKEY-posten med 'tag' {keytag} använder en algoritm med det reserverade "
"algoritmnumret {algorithm}/({description})."

#. ALGORITHM_UNASSIGNED
#: ../lib/Zonemaster/Engine/Test/DNSSEC.pm:428
#, perl-brace-format
msgid ""
"The DNSKEY with tag {keytag} uses unassigned algorithm number {algorithm}/"
"({description})."
msgstr ""
"DNSKEY-posten med 'tag' {keytag} använder en algoritm med det otilldelade "
"algoritmnumret {algorithm}/({description})."

#. RNAME_RFC822_VALID
#: ../lib/Zonemaster/Engine/Test/Syntax.pm:245
#, perl-brace-format
msgid "The SOA RNAME field ({rname}) is compliant with RFC2822."
msgstr "Adressen i SOA RNAME ({rname}) är giltig enligt RFC822."

#. RNAME_MAIL_DOMAIN_INVALID
#: ../lib/Zonemaster/Engine/Test/Syntax.pm:229
#, perl-brace-format
msgid ""
"The SOA RNAME mail domain ({domain}) cannot be resolved to a mail server "
"with an IP address."
msgstr ""
"Mail domänen från SOA RNAME kan inte slås upp till en mailserver med IP "
"adress."

#. DNSKEY_SIGNED
#: ../lib/Zonemaster/Engine/Test/DNSSEC.pm:464
msgid "The apex DNSKEY RRset was correcly signed."
msgstr "DNSKEY-posterna i zontoppen var korrekt signerad."

#. DNSKEY_NOT_SIGNED
#: ../lib/Zonemaster/Engine/Test/DNSSEC.pm:452
msgid "The apex DNSKEY RRset was not correctly signed."
msgstr "DNSKEY-posterna i zontoppen var inte korrekt signerad."

#. FAKE_DELEGATION_NO_IP
#: ../lib/Zonemaster/Engine/Translator.pm:107
#, perl-brace-format
msgid ""
"The fake delegation of domain {domain} includes a name server {ns} that "
"cannot be resolved to any IP address."
msgstr ""
"Försöksdelegering av domänen '{domain}' innehåller en namnservern '{ns}' som "
"inte kan slås upp till någon IP-adress."

#. FAKE_DELEGATION_IN_ZONE_NO_IP
#: ../lib/Zonemaster/Engine/Translator.pm:101
#, perl-brace-format
msgid ""
"The fake delegation of domain {domain} includes an in-zone name server {ns} "
"without mandatory glue (without IP address)."
msgstr ""
"Försöksdelegering av domänen '{domain}' innehåller en namnservern '{ns}' som "
"kräver en glue-post (kräver IP-adress)."

#. AAAA_WELL_PROCESSED
#: ../lib/Zonemaster/Engine/Test/Nameserver.pm:207
#, perl-brace-format
msgid ""
"The following nameservers answer AAAA queries without problems : {names}."
msgstr "Följande namnservrar svarade problemfritt på AAAA-frågor : {names}."

#. CAN_NOT_BE_RESOLVED
#: ../lib/Zonemaster/Engine/Test/Nameserver.pm:231
#, perl-brace-format
msgid "The following nameservers failed to resolve to an IP address : {names}."
msgstr ""
"Följande namnservernamn kunde inte slås upp till någon IP-adresser: {names}."

#. EDNS0_SUPPORT
#: ../lib/Zonemaster/Engine/Test/Nameserver.pm:284
#, perl-brace-format
msgid "The following nameservers support EDNS0 : {names}."
msgstr "Följande namnservrar stöder EDNS0: {names}."

#. POLICY_DISABLED
#: ../lib/Zonemaster/Engine/Translator.pm:69
#, perl-brace-format
msgid "The module {name} was disabled by the policy."
msgstr "Modulen '{name}' var inaktiverad i policyn."

#. ITERATIONS_OK
#: ../lib/Zonemaster/Engine/Test/DNSSEC.pm:550
#, perl-brace-format
msgid "The number of NSEC3 iterations is {count}, which is OK."
msgstr "Antalet NSEC3-iterationer är {count} (accepterad antal)."

#. MANY_ITERATIONS
#: ../lib/Zonemaster/Engine/Test/DNSSEC.pm:558
#, perl-brace-format
msgid "The number of NSEC3 iterations is {count}, which is on the high side."
msgstr "Antalet NSEC3-iterationer är {count}, vilket är högt."

#. TOO_MANY_ITERATIONS
#: ../lib/Zonemaster/Engine/Test/DNSSEC.pm:680
#, perl-brace-format
msgid ""
"The number of NSEC3 iterations is {count}, which is too high for key length "
"{keylength}."
msgstr ""
"Antalet NSEC3-iterationer är {count}, vilket är för många för nyckellängden "
"{keylength}."

#. REFERRAL_SIZE_TOO_LARGE
#: ../lib/Zonemaster/Engine/Test/Delegation.pm:267
#, perl-brace-format
msgid ""
"The smallest possible legal referral packet is larger than 512 octets (it is "
"{size})."
msgstr ""
"Minsta möjliga giltiga hänvisningspaket är större än 512 byte (det är {size} "
"byte)."

#. REFERRAL_SIZE_OK
#: ../lib/Zonemaster/Engine/Test/Delegation.pm:271
#, perl-brace-format
msgid ""
"The smallest possible legal referral packet is smaller than 513 octets (it "
"is {size})."
msgstr ""
"Minsta möjliga giltiga hänvisningspaket är på 512 byte eller mindre (det är "
"{size} byte)."

#. HAS_NSEC
#: ../lib/Zonemaster/Engine/Test/DNSSEC.pm:534
msgid "The zone has NSEC records."
msgstr "Zonen har NSEC-poster."

#. HAS_NSEC3_OPTOUT
#: ../lib/Zonemaster/Engine/Test/DNSSEC.pm:526
msgid "The zone has NSEC3 opt-out records."
msgstr "Zonen har opt-out-flaggan satt för NSEC3."

#. HAS_NSEC3
#: ../lib/Zonemaster/Engine/Test/DNSSEC.pm:530
msgid "The zone has NSEC3 records."
msgstr "Zonen har NSEC3-poster."

#. NOT_SIGNED
#: ../lib/Zonemaster/Engine/Test/DNSSEC.pm:600
msgid "The zone is not signed with DNSSEC."
msgstr "Zonen är inte signerad med DNSSEC."

#. COMMON_KEYTAGS
#: ../lib/Zonemaster/Engine/Test/DNSSEC.pm:432
#, perl-brace-format
msgid "There are both DS and DNSKEY records with key tags {keytags}."
msgstr "Det finns både DS- and DNSKEY-poster med 'keytag' {keytags}."

#. NEITHER_DNSKEY_NOR_DS
#: ../lib/Zonemaster/Engine/Test/DNSSEC.pm:562
msgid "There are neither DS nor DNSKEY records for the zone."
msgstr "Zonen har varken DS- eller DNSKEY-poster."

#. RNAME_NO_AT_SIGN
#: ../lib/Zonemaster/Engine/Test/Syntax.pm:237
#, perl-brace-format
msgid "There is no misused '@' character in the SOA RNAME field ({rname})."
msgstr "Inga felanvända @-tecken hittades i SOA RNAME ({rname})."

#. RNAME_RFC822_INVALID
#: ../lib/Zonemaster/Engine/Test/Syntax.pm:241
#, perl-brace-format
msgid "There must be no illegal characters in the SOA RNAME field ({rname})."
msgstr "Otillåtet tecken i SOA RNAME ({rname})."

#. RNAME_MISUSED_AT_SIGN
#: ../lib/Zonemaster/Engine/Test/Syntax.pm:233
#, perl-brace-format
msgid ""
"There must be no misused '@' character in the SOA RNAME field ({rname})."
msgstr "Felaktigt använt '@'-tecken i SOA RNAME ({rname})."

#. NSEC_SIG_VERIFY_ERROR
#: ../lib/Zonemaster/Engine/Test/DNSSEC.pm:640
#, perl-brace-format
msgid "Trying to verify NSEC RRset with RRSIG {sig} gave error '{error}'."
msgstr ""
"Försöket att verifiera NSEC-posterna med RRSIG {sig} gav felet '{error}'."

#. NSEC3_SIG_VERIFY_ERROR
#: ../lib/Zonemaster/Engine/Test/DNSSEC.pm:620
#, perl-brace-format
msgid "Trying to verify NSEC3 RRset with RRSIG {sig} gave error '{error}'."
msgstr ""
"Försöket att verifiera NSEC3-posterna med RRSIG {sig} gav felet '{error}'."

#. SOA_SIGNATURE_NOT_OK
#: ../lib/Zonemaster/Engine/Test/DNSSEC.pm:668
#, perl-brace-format
msgid ""
"Trying to verify SOA RRset with signature {signature} gave error '{error}'."
msgstr ""
"Försöket att verifiera SOA-mängden med signatur {signature} gav felet "
"'{error}'."

#. CHILD_NS_FAILED
#: ../lib/Zonemaster/Engine/Test/Consistency.pm:131
#, fuzzy, perl-brace-format
msgid "Unexepected or erroneous reply from {ns}/{address}."
msgstr "Inget svar från namnservern '{ns}/{address}' på fråga efter NS-post."

#. UPWARD_REFERRAL_IRRELEVANT
#: ../lib/Zonemaster/Engine/Test/Nameserver.pm:352
msgid "Upward referral tests skipped for root zone."
msgstr ""
"Tester för hänvisning till moderzon stryks för root-zonen (det finns ingen "
"moderzon)."

#. MODULE_VERSION
#: ../lib/Zonemaster/Engine/Translator.pm:57
#, perl-brace-format
msgid "Using module {module} version {version}."
msgstr "Använder version {version} av modulen '{module}'."

#. DEPENDENCY_VERSION
#: ../lib/Zonemaster/Engine/Translator.pm:37
#, perl-brace-format
msgid "Using prerequisite module {name} version {version}."
msgstr "Använder version {version} av modulen '{name}'."

#. GLOBAL_VERSION
#: ../lib/Zonemaster/Engine/Translator.pm:41
#, perl-brace-format
msgid "Using version {version} of the Zonemaster engine."
msgstr "Använder version {version} av Zonemasters testmotor."

#. INVALID_NAME_RCODE
#: ../lib/Zonemaster/Engine/Test/DNSSEC.pm:538
#, perl-brace-format
msgid ""
"When asked for the name {name}, which must not exist, the response had RCODE "
"{rcode}."
msgstr ""
"Svaret på en fråga om namnet '{name}', som inte får existera, hade RCODE "
"'{rcode}'."

#. CASE_QUERY_DIFFERENT_RC
#: ../lib/Zonemaster/Engine/Test/Nameserver.pm:249
#, perl-brace-format
msgid ""
"When asked for {type} records on \"{query1}\" and \"{query2}\", nameserver "
"{ns}/{address} returns different RCODE (\"{rcode1}\" vs \"{rcode2}\")."
msgstr ""
"Namnservern {ns}/{address} ger olika RCODE ('{rcode1}' resp. '{rcode2}') när "
"frågan är '{query1}' resp. '{query2}' för posttypen '{type}'."

#. CASE_QUERY_DIFFERENT_ANSWER
#: ../lib/Zonemaster/Engine/Test/Nameserver.pm:243
#, perl-brace-format
msgid ""
"When asked for {type} records on \"{query1}\" and \"{query2}\", nameserver "
"{ns}/{address} returns different answers."
msgstr ""
"Namnservern {ns}/{address} ger olika svar när frågan är '{query1}' resp. "
"'{query2}' för posttypen '{type}'."

#. CASE_QUERY_SAME_RC
#: ../lib/Zonemaster/Engine/Test/Nameserver.pm:264
#, perl-brace-format
msgid ""
"When asked for {type} records on \"{query1}\" and \"{query2}\", nameserver "
"{ns}/{address} returns same RCODE \"{rcode}\"."
msgstr ""
"Namnservern {ns}/{address} ger samma RCODE '{rcode}' när frågan är "
"'{query1}' resp. '{query2}' för posttypen '{type}'."

#. CASE_QUERY_SAME_ANSWER
#: ../lib/Zonemaster/Engine/Test/Nameserver.pm:259
#, perl-brace-format
msgid ""
"When asked for {type} records on \"{query1}\" and \"{query2}\", nameserver "
"{ns}/{address} returns same answers."
msgstr ""
"Namnservern {ns}/{address} ger samma svar när frågan är '{query1}' resp. "
"'{query2}' för posttypen '{type}'."

#. CASE_QUERIES_RESULTS_DIFFER
#: ../lib/Zonemaster/Engine/Test/Nameserver.pm:235
#, perl-brace-format
msgid ""
"When asked for {type} records on \"{query}\" with different cases, all "
"servers do not reply consistently."
msgstr ""
"Alla servrar svarar inte konsekvent när förfrågade om '{query}' med olika "
"skiftlägen och posttypen '{type}'."

#. CASE_QUERIES_RESULTS_OK
#: ../lib/Zonemaster/Engine/Test/Nameserver.pm:239
#, perl-brace-format
msgid ""
"When asked for {type} records on \"{query}\" with different cases, all "
"servers reply consistently."
msgstr ""
"Alla servrar svarar konsekvent när förfrågade om '{query}' med olika "
"skiftlägen och posttypen '{type}'."

#. CASE_QUERY_NO_ANSWER
#: ../lib/Zonemaster/Engine/Test/Nameserver.pm:255
#, perl-brace-format
msgid ""
"When asked for {type} records on \"{query}\", nameserver {ns}/{address} "
"returns nothing."
msgstr ""
"Nameserver {ns}/{address} svarar ingenting när den får frågan om '{query}' "
"med posttypen '{type}'."

#. ASN_INFOS_ANNOUNCE_BY
#: ../lib/Zonemaster/Engine/Test/Connectivity.pm:164
#, perl-brace-format
msgid "[ASN:ANNOUNCE_BY] {address};{asn}"
msgstr "[ASN:ANNOUNCE_BY] {address};{asn}"

#. ASN_INFOS_ANNOUNCE_IN
#: ../lib/Zonemaster/Engine/Test/Connectivity.pm:168
#, perl-brace-format
msgid "[ASN:ANNOUNCE_IN] {address};{prefix}"
msgstr "[ASN:ANNOUNCE_IN] {address};{prefix}"

#. ASN_INFOS_RAW
#: ../lib/Zonemaster/Engine/Test/Connectivity.pm:160
#, perl-brace-format
msgid "[ASN:RAW] {address};{data}"
msgstr "[ASN:RAW] {address};{data}"

#. DNSKEY_BUT_NOT_DS
#: ../lib/Zonemaster/Engine/Test/DNSSEC.pm:448
#, perl-brace-format
msgid "{child} sent a DNSKEY record, but {parent} did not send a DS record."
msgstr ""
"Dotterzonen '{child}' skickade en DNSKEY-post, men moderzonen '{parent}' "
"skickade inte någon DS-post."

#. NO_DS
#: ../lib/Zonemaster/Engine/Test/DNSSEC.pm:574
#, perl-brace-format
msgid "{from} returned no DS records for {zone}."
msgstr "'{from}' skickade inga DS-poster för '{zone}'."

#. DNSKEY_AND_DS
#: ../lib/Zonemaster/Engine/Test/DNSSEC.pm:444
#, perl-brace-format
msgid "{parent} sent a DS record, and {child} a DNSKEY record."
msgstr ""
"Moderzonen '{parent}' skickade en DS-post, och dotterzonen '{child}' en "
"DNSKEY-post."

#. DS_BUT_NOT_DNSKEY
#: ../lib/Zonemaster/Engine/Test/DNSSEC.pm:468
#, perl-brace-format
msgid "{parent} sent a DS record, but {child} did not send a DNSKEY record."
msgstr ""
"Moderzonen '{parent}' skickade en DS-post, men dotterzonen '{child}' "
"skickade ingen DNSKEY-post."

#. NO_NSEC3PARAM
#: ../lib/Zonemaster/Engine/Test/DNSSEC.pm:588
#, perl-brace-format
msgid "{server} returned no NSEC3PARAM records."
msgstr "'{server}' gav inga NSEC3PARAM-poster i svaret."<|MERGE_RESOLUTION|>--- conflicted
+++ resolved
@@ -30,13 +30,8 @@
 "lyckades."
 
 #. ONE_SOA_MNAME
-<<<<<<< HEAD
-#: ../lib/Zonemaster/Engine/Test/Consistency.pm:187
-#, perl-brace-format
-=======
 #: ../lib/Zonemaster/Engine/Test/Consistency.pm:199
 #, fuzzy, perl-brace-format
->>>>>>> 02a39cf6
 msgid "A single SOA mname value was seen ({mname})"
 msgstr "Exakt en 'SOA RNAME' hittades: ({rname})"
 
@@ -462,13 +457,8 @@
 "Om sådana finns så är minsta tillåtna antalet {minimum}."
 
 #. SOA_SERIAL_VARIATION
-<<<<<<< HEAD
-#: ../lib/Zonemaster/Engine/Test/Consistency.pm:213
-#, perl-brace-format
-=======
 #: ../lib/Zonemaster/Engine/Test/Consistency.pm:229
 #, fuzzy, perl-brace-format
->>>>>>> 02a39cf6
 msgid ""
 "Difference between the smaller serial ({serial_min}) and the bigger one "
 "({serial_max}) is greater than the maximum allowed ({max_variation})."
@@ -560,13 +550,8 @@
 "IP-adresserna för domänens auktoritativa namnservrar finns i mer än ett AS."
 
 #. NS_ERROR
-<<<<<<< HEAD
-#: ../lib/Zonemaster/Engine/Test/Nameserver.pm:309
-#, perl-brace-format
-=======
 #: ../lib/Zonemaster/Engine/Test/Nameserver.pm:324
 #, fuzzy, perl-brace-format
->>>>>>> 02a39cf6
 msgid "Erroneous response from nameserver {ns}/{address}."
 msgstr "Felaktigt svar från namnservern '{ns}/{address}'."
 
@@ -869,13 +854,8 @@
 "är istället ett CNAME."
 
 #. UNSUPPORTED_EDNS_VER
-<<<<<<< HEAD
-#: ../lib/Zonemaster/Engine/Test/Nameserver.pm:333
-#, perl-brace-format
-=======
 #: ../lib/Zonemaster/Engine/Test/Nameserver.pm:344
 #, fuzzy, perl-brace-format
->>>>>>> 02a39cf6
 msgid "Nameserver {ns}/{address} accepts an unsupported EDNS version."
 msgstr "Namnservern {ns}/{address} accepterar EDNS-version som inte "
 "stöds i DNS."
@@ -980,13 +960,8 @@
 msgstr "Namnservern {ns}/{address} besvarade inte AAAA-frågan."
 
 #. Z_FLAGS_NOTCLEAR
-<<<<<<< HEAD
-#: ../lib/Zonemaster/Engine/Test/Nameserver.pm:345
-#, perl-brace-format
-=======
 #: ../lib/Zonemaster/Engine/Test/Nameserver.pm:356
 #, fuzzy, perl-brace-format
->>>>>>> 02a39cf6
 msgid "Nameserver {ns}/{address} has one or more unknown EDNS Z flag bits set."
 msgstr "Svarspaket från namnservern {ns}/{address} har en eller flera "
 "odefinierade bitar satta i EDNS Z lag."
@@ -1040,13 +1015,8 @@
 "({source})."
 
 #. MISSING_OPT_IN_TRUNCATED
-<<<<<<< HEAD
-#: ../lib/Zonemaster/Engine/Test/Nameserver.pm:285
-#, perl-brace-format
-=======
 #: ../lib/Zonemaster/Engine/Test/Nameserver.pm:300
 #, fuzzy, perl-brace-format
->>>>>>> 02a39cf6
 msgid ""
 "Nameserver {ns}/{address} replies on an EDNS query with a truncated response "
 "without EDNS."
@@ -1071,13 +1041,8 @@
 "gemener från frågan ({dname})."
 
 #. UNKNOWN_OPTION_CODE
-<<<<<<< HEAD
-#: ../lib/Zonemaster/Engine/Test/Nameserver.pm:329
-#, perl-brace-format
-=======
 #: ../lib/Zonemaster/Engine/Test/Nameserver.pm:340
 #, fuzzy, perl-brace-format
->>>>>>> 02a39cf6
 msgid "Nameserver {ns}/{address} responds with an unknown ENDS OPTION-CODE."
 msgstr "Svarspaketet från namnservern {ns}/{address} innehåller "
 "'EDNS OPTION-CODE' som är odenfinierad."
@@ -1222,13 +1187,8 @@
 
 #. NO_RESPONSE
 #: ../lib/Zonemaster/Engine/Test/Syntax.pm:213
-<<<<<<< HEAD
-#: ../lib/Zonemaster/Engine/Test/Nameserver.pm:301
-#, perl-brace-format
-=======
 #: ../lib/Zonemaster/Engine/Test/Nameserver.pm:316
 #, fuzzy, perl-brace-format
->>>>>>> 02a39cf6
 msgid "No response from {ns}/{address} asking for {dname}."
 msgstr ""
 "Inget svar från {ns}/{address} på förfrågan efter {dname}."
@@ -1455,13 +1415,8 @@
 msgstr "Bakåtuppslagning finns för varje namnserveradress."
 
 #. EXPIRE_MINIMUM_VALUE_OK
-<<<<<<< HEAD
-#: ../lib/Zonemaster/Engine/Test/Zone.pm:234
-#, perl-brace-format
-=======
 #: ../lib/Zonemaster/Engine/Test/Zone.pm:260
 #, fuzzy, perl-brace-format
->>>>>>> 02a39cf6
 msgid ""
 "SOA 'expire' value ({expire}) is higher than the minimum recommended value "
 "({required_expire}) and not lower than the 'refresh' value ({refresh})."
@@ -1490,13 +1445,8 @@
 "'refresh' ({refresh})."
 
 #. SOA_DEFAULT_TTL_MAXIMUM_VALUE_OK
-<<<<<<< HEAD
-#: ../lib/Zonemaster/Engine/Test/Zone.pm:182
-#, perl-brace-format
-=======
 #: ../lib/Zonemaster/Engine/Test/Zone.pm:192
 #, fuzzy, perl-brace-format
->>>>>>> 02a39cf6
 msgid ""
 "SOA 'minimum' value ({minimum}) is between the recommended ones "
 "({lowest_minimum}/{highest_minimum})."
@@ -1535,13 +1485,8 @@
 msgstr "Nameservern i SOA MNAME ({mname}) är auktoritativ för zonen '{zone}'."
 
 #. MNAME_NOT_IN_GLUE
-<<<<<<< HEAD
-#: ../lib/Zonemaster/Engine/Test/Zone.pm:198
-#,  perl-brace-format
-=======
 #: ../lib/Zonemaster/Engine/Test/Zone.pm:208
 #, fuzzy, perl-brace-format
->>>>>>> 02a39cf6
 msgid ""
 "SOA 'mname' nameserver ({mname}) is not listed in \"parent\" NS records for "
 "tested zone ({nss})."
@@ -1694,13 +1639,8 @@
 msgstr "{count} NS-uppsättningar hittades."
 
 #. MULTIPLE_SOA_MNAMES
-<<<<<<< HEAD
-#: ../lib/Zonemaster/Engine/Test/Consistency.pm:151
-#, perl-brace-format
-=======
 #: ../lib/Zonemaster/Engine/Test/Consistency.pm:163
 #, fuzzy, perl-brace-format
->>>>>>> 02a39cf6
 msgid "Saw {count} SOA mname."
 msgstr "{count} olika 'SOA MNAME' hittades."
 

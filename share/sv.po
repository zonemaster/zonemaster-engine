msgid ""
msgstr ""
"Project-Id-Version: 1.0.0\n"
"Report-Msgid-Bugs-To: \n"
"POT-Creation-Date: 2019-10-03 23:11+0200\n"
"PO-Revision-Date: 2017-12-15\n"
"Last-Translator: mats.dufberg@iis.se\n"
"Language-Team: Zonemaster Team\n"
"Language: sv\n"
"MIME-Version: 1.0\n"
"Content-Type: text/plain; charset=UTF-8\n"
"Content-Transfer-Encoding: 8bit\n"

#. SOA_NOT_EXISTS
#: ../lib/Zonemaster/Engine/Test/Delegation.pm:283
#, perl-brace-format
msgid "A SOA query NOERROR response from {ns} was received empty."
msgstr ""
"En SOA-fråga fick ett svar med 'RCODE NOERROR' från {ns}, men svaret var "
"tomt."

#. DNSKEY_SIGNATURE_OK
#: ../lib/Zonemaster/Engine/Test/DNSSEC.pm:460
#, perl-brace-format
msgid "A signature for DNSKEY with tag {signature} was correctly signed."
msgstr ""
"Verifiering av en signatur för DNSKEY-posten med 'keytag' {signature} "
"lyckades."

#. ONE_SOA_MNAME
#: ../lib/Zonemaster/Engine/Test/Consistency.pm:187
#, fuzzy, perl-brace-format
msgid "A single SOA mname value was seen ({mname})"
msgstr "Exakt en 'SOA RNAME' hittades: ({rname})"

#. ONE_SOA_RNAME
#: ../lib/Zonemaster/Engine/Test/Consistency.pm:191
#, perl-brace-format
msgid "A single SOA rname value was seen ({rname})"
msgstr "Exakt en 'SOA RNAME' hittades: ({rname})"

#. ONE_SOA_SERIAL
#: ../lib/Zonemaster/Engine/Test/Consistency.pm:195
#, perl-brace-format
msgid "A single SOA serial number was seen ({serial})."
msgstr "Exakt ett SOA-serienummer hittades: ({serial})."

#. ONE_SOA_TIME_PARAMETER_SET
#: ../lib/Zonemaster/Engine/Test/Consistency.pm:199
#, perl-brace-format
msgid ""
"A single SOA time parameter set was seen (REFRESH={refresh},RETRY={retry},"
"EXPIRE={expire},MINIMUM={minimum})."
msgstr ""
"Exakt en uppsättning SOA-tidsparametrar hittades: (REFRESH={refresh},"
"RETRY={retry},EXPIRE={expire},MINIMUM={minimum})."

#. ONE_NS_SET
#: ../lib/Zonemaster/Engine/Test/Consistency.pm:183
#, perl-brace-format
msgid "A unique NS set was seen ({nsset})."
msgstr "Exakt en uppsättning namnservrar hittades: ({nsset})."

#. AXFR_FAILURE
#: ../lib/Zonemaster/Engine/Test/Nameserver.pm:204
#, perl-brace-format
msgid "AXFR not available on nameserver {ns}/{address}."
msgstr "AXFR är inte tillgänglig från namnservern {ns}/{address}."

#. ADDED_FAKE_DELEGATION
#: ../lib/Zonemaster/Engine/Translator.pm:93
#, perl-brace-format
msgid "Added a fake delegation for domain {domain} to name server {ns}."
msgstr ""
"Lade till en skapad delegering för domänen '{domain}' till namnserver '{ns}'."

#. NO_IP_PRIVATE_NETWORK
#: ../lib/Zonemaster/Engine/Test/Address.pm:87
msgid "All Nameserver addresses are in the routable public addressing space."
msgstr ""
"Alla namnserveradresser finns i den publikt routningsbara addressrymden."

#. NAMESERVERS_IPV4_WITH_UNIQ_AS
#: ../lib/Zonemaster/Engine/Test/Connectivity.pm:92
#, perl-brace-format
msgid "All nameservers IPv4 addresses are in the same AS ({asn})."
msgstr ""
"Alla IPv4-adresser för namnservrarna i delegeringen finns i samma AS ({asn})."

#. NAMESERVERS_IPV6_WITH_UNIQ_AS
#: ../lib/Zonemaster/Engine/Test/Connectivity.pm:96
#, perl-brace-format
msgid "All nameservers IPv6 addresses are in the same AS ({asn})."
msgstr ""
"Alla IPv6-adresser för namnservrar i delegeringen finns i samma AS ({asn})."

#. NAMESERVERS_WITH_UNIQ_AS
#: ../lib/Zonemaster/Engine/Test/Connectivity.pm:104
#, perl-brace-format
msgid "All nameservers are in the same AS ({asn})."
msgstr "Alla namnservrar i delegeringen av domänen finns i samma AS ({asn})."

#. SAME_SOURCE_IP
#: ../lib/Zonemaster/Engine/Test/Nameserver.pm:325
msgid "All nameservers reply with same IP used to query them."
msgstr ""
"Alla namnservrar skickade svar från samma IP-adress som frågan ställdes till."

#. CAN_BE_RESOLVED
#: ../lib/Zonemaster/Engine/Test/Nameserver.pm:212
msgid "All nameservers succeeded to resolve to an IP address."
msgstr "Alla namnservrar kunde slås upp till minst en IP-adress."

#. NAMES_MATCH
#: ../lib/Zonemaster/Engine/Test/Delegation.pm:199
msgid "All of the nameserver names are listed both at parent and child."
msgstr ""
"Alla namnservrar (NS-poster) finns både i delegeringen (moderzon) och i "
"dotterzonen."

#. NAMESERVER_IP_PTR_MATCH
#: ../lib/Zonemaster/Engine/Test/Address.pm:95
msgid "All reverse DNS entry matches name server name."
msgstr "Varje bakåtuppslagning stämmer med motsvarande namnservernamn."

#. DISTINCT_IP_ADDRESS
#: ../lib/Zonemaster/Engine/Test/Delegation.pm:143
msgid "All the IP addresses used by the nameservers are unique"
msgstr ""
"Varje namnserver har unika IP-adress som inte delas med andra namnservrar."

#. CHILD_DISTINCT_NS_IP
#: ../lib/Zonemaster/Engine/Test/Delegation.pm:127
#, fuzzy
msgid "All the IP addresses used by the nameservers in child are unique."
msgstr ""
"Varje namnserver har unika IP-adress som inte delas med andra namnservrar."

#. DEL_DISTINCT_NS_IP
#: ../lib/Zonemaster/Engine/Test/Delegation.pm:135
#, fuzzy
msgid "All the IP addresses used by the nameservers in parent are unique."
msgstr ""
"Varje namnserver har unika IP-adress som inte delas med andra namnservrar."

#. SOA_EXISTS
#: ../lib/Zonemaster/Engine/Test/Delegation.pm:279
msgid "All the nameservers have SOA record."
msgstr "Alla namnservrar har en SOA-post."

#. ARE_AUTHORITATIVE
#: ../lib/Zonemaster/Engine/Test/Delegation.pm:123
#, perl-brace-format
msgid "All these nameservers are confirmed to be authoritative : {nsset}."
msgstr "Följande namnservrar är auktoritativa : {nsset}."

#. DS_MATCH_FOUND
#: ../lib/Zonemaster/Engine/Test/DNSSEC.pm:492
msgid "At least one DS record with a matching DNSKEY record was found."
msgstr "Det finns minst en DS-post med med en matchande DNSKEY-post."

#. SOA_SIGNED
#: ../lib/Zonemaster/Engine/Test/DNSSEC.pm:676
msgid "At least one RRSIG correctly signs the SOA RRset."
msgstr "Det finns minst en RRSIG-post som korrekt signerar SOA-posten."

#. NSEC_SIGNED
#: ../lib/Zonemaster/Engine/Test/DNSSEC.pm:636
msgid "At least one signature correctly signed the NSEC RRset."
msgstr "Det finns minst en korrekt signatur (RRSIG) för NSEC-posterna."

#. NSEC3_SIGNED
#: ../lib/Zonemaster/Engine/Test/DNSSEC.pm:616
msgid "At least one signature correctly signed the NSEC3 RRset."
msgstr "Det finns minst en signatur som korrekt signerar NSEC3-posterna."

#. NAMESERVERS_IPV4_WITH_MULTIPLE_AS
#: ../lib/Zonemaster/Engine/Test/Connectivity.pm:112
msgid "Authoritative IPv4 nameservers are in more than one AS."
msgstr ""
"IPv4-adresserna för de auktoritativa namnservrarna för domännamnet finns i "
"mer än ett AS."

#. NAMESERVERS_IPV6_WITH_MULTIPLE_AS
#: ../lib/Zonemaster/Engine/Test/Connectivity.pm:120
msgid "Authoritative IPv6 nameservers are in more than one AS."
msgstr ""
"IPv6-adresserna för de auktoritativa namnservrarna för domännamnet finns i "
"mer än ett AS."

#. NO_NETWORK
#: ../lib/Zonemaster/Engine/Translator.pm:65
msgid "Both IPv4 and IPv6 are disabled."
msgstr "Både IPv4 och IPv6 är inaktiverade."

#. NO_ENDING_HYPHENS
#: ../lib/Zonemaster/Engine/Test/Syntax.pm:209
#, perl-brace-format
msgid "Both ends of all labels of the domain name ({name}) have no hyphens."
msgstr ""
"Domännamnet '{name}' har ingen domändel som börjar eller slutar med ett "
"bindestreck."

#. NO_KEYS_OR_NO_SIGS
#: ../lib/Zonemaster/Engine/Test/DNSSEC.pm:578
#, perl-brace-format
msgid ""
"Cannot test DNSKEY signatures, because we got {keys} DNSKEY records and "
"{sigs} RRSIG records."
msgstr ""
"Kan inte testa DNSKEY-signaturer, eftersom vi fick {keys} DNSKEY-poster och "
"{sigs} RRSIG-poster."

#. NO_KEYS_OR_NO_SIGS_OR_NO_SOA
#: ../lib/Zonemaster/Engine/Test/DNSSEC.pm:582
#, perl-brace-format
msgid ""
"Cannot test SOA signatures, because we got {keys} DNSKEY records, {sigs} "
"RRSIG records and {soas} SOA records."
msgstr ""
"Kan inte testa DNSSEC-signaturer för SOA-posten, eftersom vi fick {keys} "
"DNSKEY-poster, {sigs} RRSIG-poster och {soas} SOA-poster."

#. NOT_ENOUGH_NS_CHILD
<<<<<<< HEAD
#: ../lib/Zonemaster/Engine/Test/Delegation.pm:221
#, perl-brace-format
=======
#: ../lib/Zonemaster/Engine/Test/Delegation.pm:227
#, fuzzy, perl-brace-format
>>>>>>> ed60dfa6
msgid ""
"Child does not list enough ({count}) nameservers ({nss}). Lower limit set to "
"{minimum}."
msgstr ""
"Det finns inte tillräckligt många namnservrar (NS-poster) i dotterzonen "
"({count}). Minsta tillåtna antal är {minimum}."

#. NOT_ENOUGH_IPV4_NS_CHILD
#: ../lib/Zonemaster/Engine/Test/Delegation.pm:203
#, fuzzy, perl-brace-format
msgid ""
"Child does not list enough ({count}) nameservers that resolve to IPv4 "
"addresses ({addrs}). Lower limit set to {minimum}."
msgstr ""
"Det finns inte tillräckligt många namnservrar (NS-poster) i dotterzonen "
"({count}). Minsta tillåtna antal är {minimum}."

#. NOT_ENOUGH_IPV6_NS_CHILD
#: ../lib/Zonemaster/Engine/Test/Delegation.pm:215
#, fuzzy, perl-brace-format
msgid ""
"Child does not list enough ({count}) nameservers that resolve to IPv6 "
"addresses ({addrs}). Lower limit set to {minimum}."
msgstr ""
"Det finns inte tillräckligt många namnservrar (NS-poster) i dotterzonen "
"({count}). Minsta tillåtna antal är {minimum}."

#. EXTRA_ADDRESS_CHILD
#: ../lib/Zonemaster/Engine/Test/Consistency.pm:131
#, perl-brace-format
msgid ""
"Child has extra nameserver IP address(es) not listed at parent ({addresses})."
msgstr ""
"Dotterzonen har extra namnserver-IP-adress(er) som inte finns med i "
"moderzonen ({addresses})."

#. EXTRA_NAME_CHILD
#: ../lib/Zonemaster/Engine/Test/Delegation.pm:179
#, perl-brace-format
msgid "Child has nameserver(s) not listed at parent ({extra})."
msgstr ""
"Dotterzonen har en eller flera namnservrar som inte finns i delegeringen i "
"moderzonen ({extra})."

#. ENOUGH_NS_CHILD
#: ../lib/Zonemaster/Engine/Test/Delegation.pm:171
#, fuzzy, perl-brace-format
msgid ""
"Child lists enough ({count}) nameservers ({nss}). Lower limit set to "
"{minimum}."
msgstr ""
"Dotterzonen har tillräckligt många ({count}) namnservrar ({nss}). Minsta "
"tillåtna antal är {minimum}."

#. ENOUGH_IPV4_NS_CHILD
#: ../lib/Zonemaster/Engine/Test/Delegation.pm:147
#, fuzzy, perl-brace-format
msgid ""
"Child lists enough ({count}) nameservers that resolve to IPv4 addresses "
"({addrs}). Lower limit set to {minimum}."
msgstr ""
"Dotterzonen har tillräckligt många ({count}) namnservrar ({ns}). Minsta "
"tillåtna antal är {minimum}."

#. ENOUGH_IPV6_NS_CHILD
#: ../lib/Zonemaster/Engine/Test/Delegation.pm:159
#, fuzzy, perl-brace-format
msgid ""
"Child lists enough ({count}) nameservers that resolve to IPv6 addresses "
"({addrs}). Lower limit set to {minimum}."
msgstr ""
"Dotterzonen har tillräckligt många ({count}) namnservrar ({ns}). Minsta "
"tillåtna antal är {minimum}."

#. NO_IPV4_NS_CHILD
#: ../lib/Zonemaster/Engine/Test/Delegation.pm:235
#, perl-brace-format
msgid ""
"Child lists no nameserver that resolves to an IPv4 address. If any were "
"present, the minimum allowed would be {minimum}."
msgstr ""

#. NO_IPV6_NS_CHILD
#: ../lib/Zonemaster/Engine/Test/Delegation.pm:247
#, perl-brace-format
msgid ""
"Child lists no nameserver that resolves to an IPv6 address. If any were "
"present, the minimum allowed would be {minimum}."
msgstr ""

#. LOOKUP_ERROR
#: ../lib/Zonemaster/Engine/Translator.pm:49
#, perl-brace-format
msgid ""
"DNS query to {ns} for {name}/{type}/{class} failed with error: {message}"
msgstr ""
"DNS-fråga till {ns} för {name}/{type}/{class} misslyckades med felet: "
"'{message}'"

#. DS_DOES_NOT_MATCH_DNSKEY
<<<<<<< HEAD
#: ../lib/Zonemaster/Engine/Test/DNSSEC.pm:439
#, perl-brace-format
=======
#: ../lib/Zonemaster/Engine/Test/DNSSEC.pm:480
#, fuzzy, perl-brace-format
>>>>>>> ed60dfa6
msgid ""
"DS record with keytag {keytag} and digest type {digtype} does not match the "
"DNSKEY with the same tag."
msgstr ""
"DS-posten med 'keytag' {keytag} och digest-typen {digtype} stämmer inte med "
"DNSKEY-posten med samma 'keytag'."

#. DS_MATCHES_DNSKEY
<<<<<<< HEAD
#: ../lib/Zonemaster/Engine/Test/DNSSEC.pm:447
#, perl-brace-format
=======
#: ../lib/Zonemaster/Engine/Test/DNSSEC.pm:488
#, fuzzy, perl-brace-format
>>>>>>> ed60dfa6
msgid ""
"DS record with keytag {keytag} and digest type {digtype} matches the DNSKEY "
"with the same tag."
msgstr ""
"DS-posten med 'keytag' {keytag} och digest-typen {digtype} stämmer med "
"DNSKEY-posten med samma 'keytag'."


#. DS_DIGTYPE_OK
#: ../lib/Zonemaster/Engine/Test/DNSSEC.pm:476
#, perl-brace-format
msgid "DS record with keytag {keytag} uses digest type {digtype}, which is OK."
msgstr ""
"DS-posten med 'keytag' {keytag} använder den accepterade digest-typen "
"{digtype}."

#. DS_DIGTYPE_NOT_OK
#: ../lib/Zonemaster/Engine/Test/DNSSEC.pm:472
#, perl-brace-format
msgid "DS record with keytag {keytag} uses forbidden digest type {digtype}."
msgstr ""
"DS-posten med 'keytag' {keytag} använder den förbjudna digest-typen "
"{digtype}."

#. NOT_ENOUGH_IPV4_NS_DEL
#: ../lib/Zonemaster/Engine/Test/Delegation.pm:209
#, fuzzy, perl-brace-format
msgid ""
"Delegation does not list enough ({count}) nameservers that resolve to IPv4 "
"addresses ({addrs}). Lower limit set to {minimum}."
msgstr ""
"Det finns inte tillräckligt många namnservrar (NS-poster) i dotterzonen "
"({count}). Minsta tillåtna antal är {minimum}."

#. NOT_ENOUGH_IPV6_NS_DEL
#: ../lib/Zonemaster/Engine/Test/Delegation.pm:221
#, fuzzy, perl-brace-format
msgid ""
"Delegation does not list enough ({count}) nameservers that resolve to IPv6 "
"addresses ({addrs}). Lower limit set to {minimum}."
msgstr ""
"Det finns inte tillräckligt många namnservrar (NS-poster) i dotterzonen "
"({count}). Minsta tillåtna antal är {minimum}."

#. DELEGATION_NOT_SIGNED
#: ../lib/Zonemaster/Engine/Test/DNSSEC.pm:436
#, perl-brace-format
msgid "Delegation from parent to child is not properly signed {reason}."
msgstr ""
"Delegeringen från moderzonen till dotterzonens namnservrar är inte korrekt "
"signerad ({reason})."

#. DELEGATION_SIGNED
#: ../lib/Zonemaster/Engine/Test/DNSSEC.pm:440
msgid "Delegation from parent to child is properly signed."
msgstr ""
"Delegeringen från moderzonen till dotterzonens namnservrar är korrekt "
"signerad."

#. ENOUGH_IPV4_NS_DEL
#: ../lib/Zonemaster/Engine/Test/Delegation.pm:153
#, fuzzy, perl-brace-format
msgid ""
"Delegation lists enough ({count}) nameservers that resolve to IPv4 addresses "
"({addrs}). Lower limit set to {minimum}."
msgstr ""
"Dotterzonen har tillräckligt många ({count}) namnservrar ({ns}). Minsta "
"tillåtna antal är {minimum}."

#. ENOUGH_IPV6_NS_DEL
#: ../lib/Zonemaster/Engine/Test/Delegation.pm:165
#, fuzzy, perl-brace-format
msgid ""
"Delegation lists enough ({count}) nameservers that resolve to IPv6 addresses "
"({addrs}). Lower limit set to {minimum}."
msgstr ""
"Dotterzonen har tillräckligt många ({count}) namnservrar ({ns}). Minsta "
"tillåtna antal är {minimum}."

#. NO_IPV4_NS_DEL
#: ../lib/Zonemaster/Engine/Test/Delegation.pm:241
#, perl-brace-format
msgid ""
"Delegation lists no nameserver that resolves to an IPv4 address. If any were "
"present, the minimum allowed would be {minimum}."
msgstr ""

#. NO_IPV6_NS_DEL
#: ../lib/Zonemaster/Engine/Test/Delegation.pm:253
#, perl-brace-format
msgid ""
"Delegation lists no nameserver that resolves to an IPv6 address. If any were "
"present, the minimum allowed would be {minimum}."
msgstr ""

#. SOA_SERIAL_VARIATION
#: ../lib/Zonemaster/Engine/Test/Consistency.pm:213
#, perl-brace-format
msgid ""
"Difference between the smaller serial ({serial_min}) and the bigger one "
"({serial_max}) is greater than the maximum allowed ({max_variation})."
msgstr ""
"Spannet mellan högsta och lägsta SOA-serienumret ({serial_min} resp "
"{serial_max}) är större än det maximalt tillåtna ({max_variation})."

#. DOMAIN_NAME_LABEL_TOO_LONG
#: ../lib/Zonemaster/Engine/Test/Basic.pm:124
#, perl-brace-format
msgid ""
"Domain name ({dname}) has a label ({dlabel}) too long ({dlength}/{max})."
msgstr ""
"Domändelen '{dlabel}' i domännamnet {dname} är för lång ({dlength}/{max})."

#. DOMAIN_NAME_ZERO_LENGTH_LABEL
#: ../lib/Zonemaster/Engine/Test/Basic.pm:128
#, perl-brace-format
msgid "Domain name ({dname}) has a zero length label."
msgstr "Domännamnet '{dname}' har en domändel med längden noll."

#. TERMINAL_HYPHEN
#: ../lib/Zonemaster/Engine/Test/Syntax.pm:249
#, perl-brace-format
msgid "Domain name ({name}) has a label ({label}) ending with an hyphen ('-')."
msgstr ""
"Domännamnet '{name}' har domändelen '{label}' som slutar med ett bindestreck."

#. INITIAL_HYPHEN
#: ../lib/Zonemaster/Engine/Test/Syntax.pm:141
#, perl-brace-format
msgid ""
"Domain name ({name}) has a label ({label}) starting with an hyphen ('-')."
msgstr ""
"Domännamnet '{name}' har en domändel '{label}' som börjar med ett "
"bindestreck."

#. DISCOURAGED_DOUBLE_DASH
#: ../lib/Zonemaster/Engine/Test/Syntax.pm:135
#, perl-brace-format
msgid ""
"Domain name ({name}) has a label ({label}) with a double hyphen ('--') in "
"position 3 and 4 (with a prefix which is not 'xn--')."
msgstr ""
"Domännamnet '{name}' har en domändel '{label}' med bindestreck i position 3 "
"och 4, men börjar inte med 'xn--'."

#. NO_DOUBLE_DASH
#: ../lib/Zonemaster/Engine/Test/Syntax.pm:203
#, perl-brace-format
msgid ""
"Domain name ({name}) has no label with a double hyphen ('--') in position 3 "
"and 4 (with a prefix which is not 'xn--')."
msgstr ""
"Domännamnet '{name}' har ingen domändel med bindestreck i position 3 och 4."

#. MX_DISCOURAGED_DOUBLE_DASH
#: ../lib/Zonemaster/Engine/Test/Syntax.pm:163
#, perl-brace-format
msgid ""
"Domain name MX ({name}) has a label ({label}) with a double hyphen ('--') in "
"position 3 and 4 (with a prefix which is not 'xn--')."
msgstr ""
"Domänens MX ({name}) har en domändel ({label}) med bindestreck i position 3 "
"och 4, men börjar inte på 'xn--'."

#. MX_SYNTAX_OK
#: ../lib/Zonemaster/Engine/Test/Syntax.pm:177
#, perl-brace-format
msgid "Domain name MX ({name}) syntax is valid."
msgstr "MX-namnet '{name}' är giltigt."

#. MX_NUMERIC_TLD
#: ../lib/Zonemaster/Engine/Test/Syntax.pm:173
#, perl-brace-format
msgid "Domain name MX ({name}) within a 'numeric only' TLD ({tld})."
msgstr "Domänens MX ('{name}') är i en helnumerisk TLD ({tld})."

#. DOMAIN_NAME_TOO_LONG
#: ../lib/Zonemaster/Engine/Test/Basic.pm:132
#, perl-brace-format
msgid "Domain name is too long ({fqdnlength}/{max})."
msgstr "Domännamnet är för långt ({fqdnlength}/{max})."

#. NAMESERVERS_WITH_MULTIPLE_AS
#: ../lib/Zonemaster/Engine/Test/Connectivity.pm:100
msgid "Domain's authoritative nameservers do not belong to the same AS."
msgstr ""
"IP-adresserna för domänens auktoritativa namnservrar finns i mer än ett AS."

#. NS_ERROR
#: ../lib/Zonemaster/Engine/Test/Nameserver.pm:309
#, fuzzy, perl-brace-format
msgid "Erroneous response from nameserver {ns}/{address}."
msgstr "Inget svar från namnservern '{ns}/{address}' på fråga efter NS-post."

#. DS_RFC4509_NOT_VALID
#: ../lib/Zonemaster/Engine/Test/DNSSEC.pm:500
msgid ""
"Existing DS with digest type 2, while they do not match DNSKEY records, "
"prevent use of DS with digest type 1 (RFC4509, section 3)."
msgstr ""
"Befintlig DS med 'digest' typ 2 stämmer inte med DNSKEY-posten. Det finns en "
"DS med 'digest' typ 1, men RFC 4509 (stycke 3) tillåter inte att den används "
"när det finns en DS med 'digest' typ 2."

#. MODULE_ERROR
#: ../lib/Zonemaster/Engine/Translator.pm:53
#, perl-brace-format
msgid "Fatal error in {module}: {msg}"
msgstr "Fatalt fel i '{module}': '{msg}'"

#. FAKE_DELEGATION
#: ../lib/Zonemaster/Engine/Translator.pm:89
msgid "Followed a fake delegation."
msgstr "Följde en skapad delegering."

#. DS_FOUND
#: ../lib/Zonemaster/Engine/Test/DNSSEC.pm:484
#, perl-brace-format
msgid "Found DS records with tags {keytags}."
msgstr "Det finns DS-poster med keytaggarna {keytags}."

#. MX_NON_ALLOWED_CHARS
#: ../lib/Zonemaster/Engine/Test/Syntax.pm:169
#, perl-brace-format
msgid "Found illegal characters in MX ({name})."
msgstr "Otillåtna tecken hittades i MX ({name})."

#. MNAME_NON_ALLOWED_CHARS
#: ../lib/Zonemaster/Engine/Test/Syntax.pm:151
#, perl-brace-format
msgid "Found illegal characters in SOA MNAME ({name})."
msgstr "Otillåtna tecken hittades i SOA MNAME ({name})."

#. NON_ALLOWED_CHARS
#: ../lib/Zonemaster/Engine/Test/Syntax.pm:199
#, perl-brace-format
msgid "Found illegal characters in the domain name ({name})."
msgstr "Det finns otillåtna tecken i domännamnet '{name}'."

#. NAMESERVER_NON_ALLOWED_CHARS
#: ../lib/Zonemaster/Engine/Test/Syntax.pm:187
#, perl-brace-format
msgid "Found illegal characters in the nameserver ({name})."
msgstr "Det finns otillåtna tecken i namnservernamnet '{name}'."

#. HAS_NAMESERVER_NO_WWW_A_TEST
#: ../lib/Zonemaster/Engine/Test/Basic.pm:172
#, perl-brace-format
msgid "Functional nameserver found. \"A\" query for www.{zname} test aborted."
msgstr ""
"En fungerande namnserver hittades. Skickade ingen fråga om 'A' för 'www."
"{zname}' (behövdes inte)."

#. ADDRESSES_MATCH
#: ../lib/Zonemaster/Engine/Test/Consistency.pm:127
msgid "Glue records are consistent between glue and authoritative data."
msgstr ""
"Glue-poster stämmer överens mellan delegering och auktoritativ data "
"(dotterzon)."

#. CHILD_NS_SAME_IP
#: ../lib/Zonemaster/Engine/Test/Delegation.pm:131
#, fuzzy, perl-brace-format
msgid "IP {address} in child refers to multiple nameservers ({nss})."
msgstr "IP-adressen {address} referrerar till flera namnservrar ({nss})."

#. DEL_NS_SAME_IP
#: ../lib/Zonemaster/Engine/Test/Delegation.pm:139
#, fuzzy, perl-brace-format
msgid "IP {address} in parent refers to multiple nameservers ({nss})."
msgstr "IP-adressen {address} referrerar till flera namnservrar ({nss})."

#. SAME_IP_ADDRESS
#: ../lib/Zonemaster/Engine/Test/Delegation.pm:275
#, perl-brace-format
msgid "IP {address} refers to multiple nameservers ({nss})."
msgstr "IP-adressen {address} referrerar till flera namnservrar ({nss})."

#. IPV4_DISABLED
#: ../lib/Zonemaster/Engine/Test/Connectivity.pm:144
#: ../lib/Zonemaster/Engine/Test/Delegation.pm:187
#: ../lib/Zonemaster/Engine/Test/Nameserver.pm:273
#: ../lib/Zonemaster/Engine/Test/Consistency.pm:139
#: ../lib/Zonemaster/Engine/Test/DNSSEC.pm:542
#: ../lib/Zonemaster/Engine/Test/Basic.pm:176
#, perl-brace-format
msgid "IPv4 is disabled, not sending \"{rrtype}\" query to {ns}/{address}."
msgstr ""
"IPv4 är avstängt. Skickar ingen fråga om '{rrtype}' till {ns}/{address}."

#. SKIP_IPV4_DISABLED
#: ../lib/Zonemaster/Engine/Translator.pm:81
#, perl-brace-format
msgid "IPv4 is disabled, not sending query to {ns}."
msgstr "IPv4 är inaktiverad. Skickar ingen DNS-fråga till '{ns}'."

#. IPV4_ENABLED
#: ../lib/Zonemaster/Engine/Test/Basic.pm:180
#, perl-brace-format
msgid "IPv4 is enabled, can send \"{rrtype}\" query to {ns}/{address}."
msgstr "IPv4 är påslaget. Skickar fråga om '{rrtype}' till {ns}/{address}."

#. IPV6_DISABLED
#: ../lib/Zonemaster/Engine/Test/Connectivity.pm:148
#: ../lib/Zonemaster/Engine/Test/Delegation.pm:191
#: ../lib/Zonemaster/Engine/Test/Nameserver.pm:277
#: ../lib/Zonemaster/Engine/Test/Consistency.pm:143
#: ../lib/Zonemaster/Engine/Test/DNSSEC.pm:546
#: ../lib/Zonemaster/Engine/Test/Basic.pm:184
#, perl-brace-format
msgid "IPv6 is disabled, not sending \"{rrtype}\" query to {ns}/{address}."
msgstr ""
"IPv6 är avstängt. Skickar ingen fråga om '{rrtype}' till {ns}/{address}."

#. SKIP_IPV6_DISABLED
#: ../lib/Zonemaster/Engine/Translator.pm:85
#, perl-brace-format
msgid "IPv6 is disabled, not sending query to {ns}."
msgstr "IPv6 är inaktiverad. Skickar ingen DNS-fråga till '{ns}'."

#. IPV6_ENABLED
#: ../lib/Zonemaster/Engine/Test/Basic.pm:188
#, perl-brace-format
msgid "IPv6 is enabled, can send \"{rrtype}\" query to {ns}/{address}."
msgstr "IPv6 är påslaget. Skickar fråga om '{rrtype}' till {ns}/{address}."

#. EDNS_VERSION_ERROR
#: ../lib/Zonemaster/Engine/Test/Nameserver.pm:263
#, perl-brace-format
msgid ""
"Incorrect version of EDNS (expected 0) in response from {ns}/{address} on "
"query with EDNS (version 0) asking for {dname}."
msgstr ""
"Felaktig EDNS-version (förväntad version var 0) i svar från {ns}/{address} "
"på förfrågan med EDNS version 0 (fråga efter {dname})."

#. KEY_DETAILS
#: ../lib/Zonemaster/Engine/Test/DNSSEC.pm:554
#, perl-brace-format
msgid ""
"Key with keytag {keytag} details : Size = {keysize}, Flags ({sep}, "
"{rfc5011})."
msgstr ""
"Key with keytag {keytag} details : Size = {keysize}, Flags ({sep}, "
"{rfc5011})."

#. LOGGER_CALLBACK_ERROR
#: ../lib/Zonemaster/Engine/Translator.pm:45
#, perl-brace-format
msgid "Logger callback died with error: {exception}"
msgstr ""
"Callback-funktionen för log-modulen avbröt med felmeddelandet: '{exception}'"

#. MX_RECORD_IS_NOT_CNAME
#: ../lib/Zonemaster/Engine/Test/Zone.pm:214
msgid "MX record for the domain is not pointing to a CNAME."
msgstr "MX-post för domänen pekar inte ut ett CNAME."

#. MX_RECORD_IS_CNAME
#: ../lib/Zonemaster/Engine/Test/Zone.pm:210
msgid "MX record for the domain is pointing to a CNAME."
msgstr "Domänens MX-post pekar på ett alias (CNAME)."

#. MODULE_END
#: ../lib/Zonemaster/Engine/Translator.pm:61
#, perl-brace-format
msgid "Module {module} finished running."
msgstr "Modulen '{module}' avslutades."

#. NSEC_COVERS
#: ../lib/Zonemaster/Engine/Test/DNSSEC.pm:628
#, perl-brace-format
msgid "NSEC covers {name}."
msgstr "NSEC täcker '{name}'."

#. NSEC_COVERS_NOT
#: ../lib/Zonemaster/Engine/Test/DNSSEC.pm:624
#, perl-brace-format
msgid "NSEC does not cover {name}."
msgstr "NSEC täcker inte '{name}'."

#. NSEC3_COVERS
#: ../lib/Zonemaster/Engine/Test/DNSSEC.pm:608
#, perl-brace-format
msgid "NSEC3 record covers {name}."
msgstr "Det finns en NSEC3-post som täcker '{name}'."

#. NSEC3_COVERS_NOT
#: ../lib/Zonemaster/Engine/Test/DNSSEC.pm:604
#, perl-brace-format
msgid "NSEC3 record does not cover {name}."
msgstr "Det finns ingen NSEC3-post som täcker '{name}'."

#. FAKE_DELEGATION_TO_SELF
#: ../lib/Zonemaster/Engine/Translator.pm:97
#, perl-brace-format
msgid ""
"Name server {ns} not adding fake delegation for domain {domain} to itself."
msgstr ""
"Namnservern '{ns}' lade inte till en skapad delegering av domänen '{domain}' "
"till sig själv."

#. IPV4_ASN
#: ../lib/Zonemaster/Engine/Test/Connectivity.pm:152
#, perl-brace-format
msgid "Name servers have IPv4 addresses in the following ASs: {asn}."
msgstr "Namnservrarna har IPv4-adresser i följande AS: {asn}."

#. IPV6_ASN
#: ../lib/Zonemaster/Engine/Test/Connectivity.pm:156
#, perl-brace-format
msgid "Name servers have IPv6 addresses in the following ASs: {asn}."
msgstr "Namnservrarna har IPv6-adresser i följande AS: {asn}."

#. NAMESERVER_DISCOURAGED_DOUBLE_DASH
#: ../lib/Zonemaster/Engine/Test/Syntax.pm:181
#, perl-brace-format
msgid ""
"Nameserver ({name}) has a label ({label}) with a double hyphen ('--') in "
"position 3 and 4 (with a prefix which is not 'xn--')."
msgstr ""
"Namnservern '{name}' har en domändel ({label}) med bindestreck i position 3 "
"och 4, men börjar inte på 'xn--'."

#. NAMESERVER_SYNTAX_OK
#: ../lib/Zonemaster/Engine/Test/Syntax.pm:195
#, perl-brace-format
msgid "Nameserver ({name}) syntax is valid."
msgstr "Namnservernamnet '{name}' är giltigt."

#. NAMESERVER_NUMERIC_TLD
#: ../lib/Zonemaster/Engine/Test/Syntax.pm:191
#, perl-brace-format
msgid "Nameserver ({name}) within a 'numeric only' TLD ({tld})."
msgstr "Namnservern '{name}' finns under en helnumerisk TLD ('{tld}')."

#. NAMESERVER_IP_PTR_MISMATCH
#: ../lib/Zonemaster/Engine/Test/Address.pm:77
#, perl-brace-format
msgid ""
"Nameserver {ns} has an IP address ({address}) with mismatched PTR result "
"({names})."
msgstr ""
"Namnservern '{ns}' har en IP-adress ({address}) med en icke-matchande "
"bakåtuppslagning ({names})."

#. NAMESERVER_IP_PRIVATE_NETWORK
#: ../lib/Zonemaster/Engine/Test/Address.pm:81
#, perl-brace-format
msgid ""
"Nameserver {ns} has an IP address ({address}) with prefix {prefix} "
"referenced in {reference} as a '{name}'."
msgstr ""
"Namnservern {ns} har en IP-adress ({address}) med prefixet {prefix}, som "
"{reference} klassificerar som '{name}'."

#. NAMESERVER_IP_WITHOUT_REVERSE
#: ../lib/Zonemaster/Engine/Test/Address.pm:73
#, perl-brace-format
msgid "Nameserver {ns} has an IP address ({address}) without PTR configured."
msgstr "Namnservern '{ns}' har en IP-adress ({address}) utan bakåtuppslagning."

#. IS_NOT_AUTHORITATIVE
#: ../lib/Zonemaster/Engine/Test/Delegation.pm:195
#, perl-brace-format
msgid "Nameserver {ns} response is not authoritative on {proto} port 53."
msgstr "Namnservern '{ns}' svarade inte auktoritativt på {proto} port 53."

#. NS_RR_IS_CNAME
<<<<<<< HEAD
#: ../lib/Zonemaster/Engine/Test/Delegation.pm:253
#, perl-brace-format
=======
#: ../lib/Zonemaster/Engine/Test/Delegation.pm:259
#, fuzzy, perl-brace-format
>>>>>>> ed60dfa6
msgid "Nameserver {ns} {address_type} RR point to CNAME."
msgstr "Namnservern '{ns}' med förväntade posttypen '{address_type}' "
"är istället ett CNAME."

#. UNSUPPORTED_EDNS_VER
#: ../lib/Zonemaster/Engine/Test/Nameserver.pm:333
#, fuzzy, perl-brace-format
msgid "Nameserver {ns}/{address} accepts an unsupported EDNS version."
msgstr "Namnservern {ns}/{address} är ingen rekursiv resolver."

#. NAMESERVER_HAS_TCP_53
#: ../lib/Zonemaster/Engine/Test/Connectivity.pm:128
#, perl-brace-format
msgid "Nameserver {ns}/{address} accessible over TCP on port 53."
msgstr "Namnservern {ns}/{address} är åtkomlig med TCP på port 53."

#. NAMESERVER_HAS_UDP_53
#: ../lib/Zonemaster/Engine/Test/Connectivity.pm:132
#, perl-brace-format
msgid "Nameserver {ns}/{address} accessible over UDP on port 53."
msgstr "Namnservern {ns}/{address} är åtkomlig med UDP på port 53."

#. AXFR_AVAILABLE
#: ../lib/Zonemaster/Engine/Test/Nameserver.pm:200
#, perl-brace-format
msgid "Nameserver {ns}/{address} allow zone transfer using AXFR."
msgstr "Namnservern {ns}/{address} tillåter zonöverföringar med AXFR."

#. ANSWER_BAD_RCODE
#: ../lib/Zonemaster/Engine/Test/Nameserver.pm:196
#, perl-brace-format
msgid ""
"Nameserver {ns}/{address} answered AAAA query with an unexpected rcode "
"({rcode})."
msgstr ""
"Namnservern {ns}/{address} besvarade en AAAA-fråga med den oväntade "
"svarskoden '{rcode}'."

#. NS_NO_RESPONSE
#: ../lib/Zonemaster/Engine/Test/Basic.pm:164
#, perl-brace-format
msgid "Nameserver {ns}/{address} did not respond to NS query."
msgstr "Namnservern {ns}/{address} svarade inte på frågan om 'NS'."

#. NO_RESPONSE
#: ../lib/Zonemaster/Engine/Test/Consistency.pm:167
#: ../lib/Zonemaster/Engine/Test/DNSSEC.pm:596
#, perl-brace-format
msgid "Nameserver {ns}/{address} did not respond."
msgstr "Inget svar från namnservern '{ns}/{address}'."

#. NO_A_RECORDS
#: ../lib/Zonemaster/Engine/Test/Basic.pm:148
#, perl-brace-format
msgid "Nameserver {ns}/{address} did not return A record(s) for {dname}."
msgstr ""
"Namnservern {ns}/{address} svarade inte med några A-poster för '{dname}'."

#. NS_FAILED
#: ../lib/Zonemaster/Engine/Test/Basic.pm:160
#, perl-brace-format
msgid "Nameserver {ns}/{address} did not return NS records. RCODE was {rcode}."
msgstr ""
"Namnservern {ns}/{address} svarade inte med några NS-poster. RCODE var "
"'{rcode}'."

#. QNAME_CASE_INSENSITIVE
#: ../lib/Zonemaster/Engine/Test/Nameserver.pm:313
#, perl-brace-format
msgid ""
"Nameserver {ns}/{address} does not preserve original case of queried names."
msgstr ""
"Nameservern {ns}/{address} bevarar inte skillnaden mellan versaler och "
"gemener från frågan ({dname})."

#. NO_EDNS_SUPPORT
#: ../lib/Zonemaster/Engine/Test/Nameserver.pm:289
#, perl-brace-format
msgid ""
"Nameserver {ns}/{address} does not support EDNS0 (replies with FORMERR)."
msgstr "Namnservern {ns}/{address} stöder inte EDNS0 (svarar med 'FORMERR')."

#. QUERY_DROPPED
#: ../lib/Zonemaster/Engine/Test/Nameserver.pm:321
#, perl-brace-format
msgid "Nameserver {ns}/{address} dropped AAAA query."
msgstr "Namnservern {ns}/{address} besvarade inte AAAA-frågan."

#. Z_FLAGS_NOTCLEAR
#: ../lib/Zonemaster/Engine/Test/Nameserver.pm:345
#, fuzzy, perl-brace-format
msgid "Nameserver {ns}/{address} has one or more unknown EDNS Z flag bits set."
msgstr "Namnservern {ns}/{address} svarade inte på frågan om 'NS'."

#. IS_A_RECURSOR
#: ../lib/Zonemaster/Engine/Test/Nameserver.pm:281
#, perl-brace-format
msgid "Nameserver {ns}/{address} is a recursor."
msgstr "Namnservern {ns}/{address} är en rekursiv resolver."

#. NO_RECURSOR
#: ../lib/Zonemaster/Engine/Test/Nameserver.pm:293
#, perl-brace-format
msgid "Nameserver {ns}/{address} is not a recursor."
msgstr "Namnservern {ns}/{address} är ingen rekursiv resolver."

#. HAS_NAMESERVERS
#: ../lib/Zonemaster/Engine/Test/Basic.pm:152
#, fuzzy, perl-brace-format
msgid "Nameserver {ns}/{address} listed these servers as glue: {nsnlist}."
msgstr "Namnservern '{ns}/{address}' gav dessa servrar som 'glue': {nsnlist}."

#. NAMESERVER_NO_TCP_53
#: ../lib/Zonemaster/Engine/Test/Connectivity.pm:136
#, perl-brace-format
msgid "Nameserver {ns}/{address} not accessible over TCP on port 53."
msgstr "Namnservern {ns}/{address} är inte åtkomlig över TCP på port 53."

#. NAMESERVER_NO_UDP_53
#: ../lib/Zonemaster/Engine/Test/Connectivity.pm:140
#, perl-brace-format
msgid "Nameserver {ns}/{address} not accessible over UDP on port 53."
msgstr "Namnservern {ns}/{address} är inte åtkomlig över UDP på port 53."

#. QNAME_CASE_SENSITIVE
#: ../lib/Zonemaster/Engine/Test/Nameserver.pm:317
#, perl-brace-format
msgid "Nameserver {ns}/{address} preserves original case of queried names."
msgstr ""
"Namnservern {ns}/{address} bevarade versaler och gemener från frågan "
"({dname})."

#. DIFFERENT_SOURCE_IP
#: ../lib/Zonemaster/Engine/Test/Nameserver.pm:255
#, perl-brace-format
msgid ""
"Nameserver {ns}/{address} replies on a SOA query with a different source "
"address ({source})."
msgstr ""
"Namnservern {ns}/{address} besvarade en SOA-fråga från en annan källadress "
"({source})."

#. MISSING_OPT_IN_TRUNCATED
#: ../lib/Zonemaster/Engine/Test/Nameserver.pm:285
#, fuzzy, perl-brace-format
msgid ""
"Nameserver {ns}/{address} replies on an EDNS query with a truncated response "
"without EDNS."
msgstr ""
"Namnservern {ns}/{address} besvarade en SOA-fråga från en annan källadress "
"({source})."

#. NO_RESPONSE_DNSKEY
#: ../lib/Zonemaster/Engine/Test/DNSSEC.pm:592
#, fuzzy, perl-brace-format
msgid "Nameserver {ns}/{address} responded with no DNSKEY record(s)."
msgstr "Namnservern {ns}/{address} svarade inte på frågan om 'NS'."

#. UNKNOWN_OPTION_CODE
#: ../lib/Zonemaster/Engine/Test/Nameserver.pm:329
#, fuzzy, perl-brace-format
msgid "Nameserver {ns}/{address} responds with an unknown ENDS OPTION-CODE."
msgstr "Namnservern {ns}/{address} svarade inte på frågan om 'NS'."

#. HAS_A_RECORDS
#: ../lib/Zonemaster/Engine/Test/Basic.pm:144
#, perl-brace-format
msgid "Nameserver {ns}/{address} returned A record(s) for {dname}."
msgstr "Namnservern '{ns}/{address}' svarade med A-poster för '{dname}'."

#. UPWARD_REFERRAL
#: ../lib/Zonemaster/Engine/Test/Nameserver.pm:337
#, perl-brace-format
msgid "Nameserver {ns}/{address} returns an upward referral."
msgstr "Nameservern {ns}/{address} skickade en hänvisning till moderzonen."

#. A_QUERY_NO_RESPONSES
#: ../lib/Zonemaster/Engine/Test/Basic.pm:168
msgid "Nameservers did not respond to A query."
msgstr "Namnservern svarade inte på en A-fråga."

#. ADDITIONAL_DNSKEY_SKIPPED
#: ../lib/Zonemaster/Engine/Test/DNSSEC.pm:398
msgid "No DNSKEYs found. Additional tests skipped."
msgstr "Inga DNSKEY-poster hittades. Resterande DNSSEC-tester hoppas över."

#. NO_DNSKEY
#: ../lib/Zonemaster/Engine/Test/DNSSEC.pm:570
msgid "No DNSKEYs were returned."
msgstr "Inga DNSKEY-poster returnerades."

#. NO_COMMON_KEYTAGS
#: ../lib/Zonemaster/Engine/Test/DNSSEC.pm:566
msgid "No DS record had a DNSKEY with a matching keytag."
msgstr "Det finns ingen DS-post som har en DNSKEY-post med matchande keytag."

#. DS_MATCH_NOT_FOUND
#: ../lib/Zonemaster/Engine/Test/DNSSEC.pm:496
msgid "No DS record with a matching DNSKEY record was found."
msgstr "Det finns ingen DS-post med matchande DNSKEY-post."

#. MNAME_HAS_NO_ADDRESS
#: ../lib/Zonemaster/Engine/Test/Zone.pm:230
#, perl-brace-format
msgid "No IP address found for SOA 'mname' nameserver ({mname})."
msgstr "Det finns ingen IP-adress för servern angiven som SOA MNAME ({mname})."

#. NAMESERVERS_IPV4_NO_AS
#: ../lib/Zonemaster/Engine/Test/Connectivity.pm:108
msgid "No IPv4 nameserver address is in an AS."
msgstr "Ingen namnserver har någon IPv4-adress i något AS."

#. NAMESERVERS_IPV6_NO_AS
#: ../lib/Zonemaster/Engine/Test/Connectivity.pm:116
msgid "No IPv6 nameserver address is in an AS."
msgstr "Ingen namnserver har någon IPv6-adress i något AS."

#. NO_GLUE_PREVENTS_NAMESERVER_TESTS
#: ../lib/Zonemaster/Engine/Test/Basic.pm:156
msgid "No NS records for tested zone from parent. NS tests aborted."
msgstr ""
"Inga NS-poster för den testade zonen från föräldern. NS-tester hoppas över."

#. SOA_NOT_SIGNED
#: ../lib/Zonemaster/Engine/Test/DNSSEC.pm:664
msgid "No RRSIG correctly signed the SOA RRset."
msgstr "Det finns ingen RRSIG som har korrekt signerat SOA-posten."

#. TOTAL_ADDRESS_MISMATCH
#: ../lib/Zonemaster/Engine/Test/Consistency.pm:223
#, perl-brace-format
msgid ""
"No common nameserver IP addresses between child ({child}) and parent "
"({glue})."
msgstr ""
"Det finns inga gemensamma namnserver-IP-adresser mellan moderzon ({glue}) "
"och dotterzon ({child})."

#. ONLY_ALLOWED_CHARS
#: ../lib/Zonemaster/Engine/Test/Syntax.pm:225
#, perl-brace-format
msgid "No illegal characters in the domain name ({name})."
msgstr "Endast tillåtna tecken i namnet '{name}'."

#. NAMESERVERS_NO_AS
#: ../lib/Zonemaster/Engine/Test/Connectivity.pm:124
msgid "No nameserver address is in an AS."
msgstr "Ingen namnserver har någon adress i något AS."

#. NS_RR_NO_CNAME
#: ../lib/Zonemaster/Engine/Test/Delegation.pm:263
msgid "No nameserver point to CNAME alias."
msgstr "Inget namnservernamn har en CNAME-post."

#. NO_RESOLUTION
#: ../lib/Zonemaster/Engine/Test/Nameserver.pm:297
msgid "No nameservers succeeded to resolve to an IP address."
msgstr "Det gick inte att slå upp IP-adressen för någon namnserver."

#. NO_PARENT
#: ../lib/Zonemaster/Engine/Test/Basic.pm:136
msgid "No parent domain could be found for the tested domain."
msgstr "Ingen moderdomän kunde hittas för den testade domänen."

#. NO_RESPONSE_NS_QUERY
#: ../lib/Zonemaster/Engine/Test/Consistency.pm:171
#, perl-brace-format
msgid "No response from nameserver {ns}/{address} on NS queries."
msgstr "Inget svar från namnservern '{ns}/{address}' på fråga efter NS-post."

#. NO_RESPONSE_SOA_QUERY
#: ../lib/Zonemaster/Engine/Test/Consistency.pm:175
#, perl-brace-format
msgid "No response from nameserver {ns}/{address} on SOA queries."
msgstr "Inget svar från namnservern '{ns}/{address}' på fråga efter SOA-post."

#. NO_RESPONSE_MX_QUERY
#: ../lib/Zonemaster/Engine/Test/Syntax.pm:217
#: ../lib/Zonemaster/Engine/Test/Zone.pm:226
msgid "No response from nameserver(s) on MX queries."
msgstr "Inget svar från namnserver på fråga efter MX-post."

#. NO_RESPONSE_PTR_QUERY
#: ../lib/Zonemaster/Engine/Test/Address.pm:99
#, perl-brace-format
msgid "No response from nameserver(s) on PTR query ({reverse})."
msgstr "Inget svar från namnservern på PTR-fråga ({reverse})."

#. NO_RESPONSE_SOA_QUERY
#: ../lib/Zonemaster/Engine/Test/Syntax.pm:221
#: ../lib/Zonemaster/Engine/Test/Zone.pm:222
msgid "No response from nameserver(s) on SOA queries."
msgstr "Inget svar från namnserver på fråga efter SOA-post."

#. NO_RESPONSE
#: ../lib/Zonemaster/Engine/Test/Syntax.pm:213
#: ../lib/Zonemaster/Engine/Test/Nameserver.pm:301
#, fuzzy, perl-brace-format
msgid "No response from {ns}/{address} asking for {dname}."
msgstr ""
"Inget svar från {ns}/{address} på förfrågan med EDNS (fråga efter {dname})."

#. BREAKS_ON_EDNS
#: ../lib/Zonemaster/Engine/Test/Nameserver.pm:208
#, perl-brace-format
msgid ""
"No response from {ns}/{address} when EDNS is used in query asking for "
"{dname}."
msgstr ""
"Inget svar från {ns}/{address} på förfrågan med EDNS (fråga efter {dname})."

#. NSEC_NOT_SIGNED
#: ../lib/Zonemaster/Engine/Test/DNSSEC.pm:632
msgid "No signature correctly signed the NSEC RRset."
msgstr "Ingen signatur har korrekt signerat NSEC-posterna."

#. NSEC3_NOT_SIGNED
#: ../lib/Zonemaster/Engine/Test/DNSSEC.pm:612
msgid "No signature correctly signed the NSEC3 RRset."
msgstr "Ingen signatur signerade NSEC3-posterna korrekt."

#. NO_MX_RECORD
#: ../lib/Zonemaster/Engine/Test/Zone.pm:154
msgid "No target (MX, A or AAAA record) to deliver e-mail for the domain name."
msgstr ""
"Inget mål att levera mail till (MX-, A- eller AAAA-post) är angivet för "
"domänen."

#. NO_UPWARD_REFERRAL
#: ../lib/Zonemaster/Engine/Test/Nameserver.pm:305
#, perl-brace-format
msgid "None of the following nameservers returns an upward referral : {names}."
msgstr ""
"Ingen av följande nameserverar skickar hänvisning till moderzonen: {names}."

#. TOTAL_NAME_MISMATCH
#: ../lib/Zonemaster/Engine/Test/Delegation.pm:287
msgid "None of the nameservers listed at the parent are listed at the child."
msgstr ""
"Ingen av de namnservrar som finns i delegeringen (moderzonen) finns i "
"dotterzonen."

#. CANNOT_CONTINUE
#: ../lib/Zonemaster/Engine/Translator.pm:29
#, perl-brace-format
msgid "Not enough data about {zone} was found to be able to run tests."
msgstr ""
"Det finns inte tillräckligt med data om '{zone}' för att kunna köra tester."

#. PACKET_BIG
#: ../lib/Zonemaster/Engine/Translator.pm:113
#, perl-brace-format
msgid ""
"Packet size ({size}) exceeds common maximum size of {maxsize} bytes (try "
"with \"{command}\")."
msgstr ""
"Paketstorleken ({size}) byte överskrider den normalt maximala storleken om "
"{maxsize} byte. Försök med kommandot '{command}'."

#. NOT_ENOUGH_NS_DEL
<<<<<<< HEAD
#: ../lib/Zonemaster/Engine/Test/Delegation.pm:225
#, perl-brace-format
=======
#: ../lib/Zonemaster/Engine/Test/Delegation.pm:231
#, fuzzy, perl-brace-format
>>>>>>> ed60dfa6
msgid ""
"Parent does not list enough ({count}) nameservers ({glue}). Lower limit set "
"to {minimum}."
msgstr ""
"Det finns inte tillräckligt många ({count}) namnservrar (NS-poster) i "
"delegeringen (moderzonen). Antlet funna är {count} ({glue}). Minsta "
"tillåtna antal är {minimum}."

#. HAS_PARENT
#: ../lib/Zonemaster/Engine/Test/Basic.pm:140
#, perl-brace-format
msgid "Parent domain '{pname}' was found for the tested domain."
msgstr "Moderdomänen '{pname}' till den testade domänen har identifierats."

#. EXTRA_ADDRESS_PARENT
#: ../lib/Zonemaster/Engine/Test/Consistency.pm:135
#, perl-brace-format
msgid ""
"Parent has extra nameserver IP address(es) not listed at child ({addresses})."
msgstr ""
"Moderzonen har extra namnserver-IP-adress(er) som inte finns med i "
"dotterzonen ({addresses})."

#. EXTRA_NAME_PARENT
#: ../lib/Zonemaster/Engine/Test/Delegation.pm:183
#, perl-brace-format
msgid "Parent has nameserver(s) not listed at the child ({extra})."
msgstr ""
"Delegeringen i moderzonen har en eller flera namnservrar som inte listas på "
"dotterzonen ({extra})."

#. ENOUGH_NS_DEL
#: ../lib/Zonemaster/Engine/Test/Delegation.pm:175
#, perl-brace-format
msgid ""
"Parent lists enough ({count}) nameservers ({glue}). Lower limit set to "
"{minimum}."
msgstr ""
"Delegeringen i moderzonen har tillräckligt många ({count}) namnservrar "
"({glue}). Minsta tillåtna antalet är {minimum}."

#. PROFILE_FILE
#: ../lib/Zonemaster/Engine/Translator.pm:33
#, perl-brace-format
msgid "Profile was read from {name}."
msgstr "Profil lästes från '{name}'."

#. RRSIG_EXPIRATION
#: ../lib/Zonemaster/Engine/Test/DNSSEC.pm:656
#, perl-brace-format
msgid ""
"RRSIG with keytag {tag} and covering type(s) {types} expires at : {date}."
msgstr ""
"RRSIG med 'keytag' {tag} täckande posttyp(er) {types} löper ut datum {date}."

#. DURATION_OK
#: ../lib/Zonemaster/Engine/Test/DNSSEC.pm:512
#, perl-brace-format
msgid ""
"RRSIG with keytag {tag} and covering type(s) {types} has a duration of "
"{duration} seconds, which is just fine."
msgstr ""
"RRSIG-posten med 'keytag' {tag} och täckande typerna {types} har en "
"livslängd på {duration} sekunder (accepterad livslängd)."

#. DURATION_LONG
#: ../lib/Zonemaster/Engine/Test/DNSSEC.pm:506
#, perl-brace-format
msgid ""
"RRSIG with keytag {tag} and covering type(s) {types} has a duration of "
"{duration} seconds, which is too long."
msgstr ""
"RRSIG-posten med 'keytag' {tag} och täckande typerna {types} har en "
"livslängd på {duration} sekunder, vilket är för länge."

#. REMAINING_LONG
#: ../lib/Zonemaster/Engine/Test/DNSSEC.pm:644
#, perl-brace-format
msgid ""
"RRSIG with keytag {tag} and covering type(s) {types} has a remaining "
"validity of {duration} seconds, which is too long."
msgstr ""
"RRSIG-posten med 'keytag' {tag} och täckande typerna {types} har en "
"kvarvarande livslängd på {duration} sekunder, vilket är för länge."

#. REMAINING_SHORT
#: ../lib/Zonemaster/Engine/Test/DNSSEC.pm:650
#, perl-brace-format
msgid ""
"RRSIG with keytag {tag} and covering type(s) {types} has a remaining "
"validity of {duration} seconds, which is too short."
msgstr ""
"RRSIG-posten med 'keytag' {tag} och täckande typerna {types} har en "
"kvarvarande livslängd på {duration} sekunder, vilket är för kort."

#. RRSIG_EXPIRED
#: ../lib/Zonemaster/Engine/Test/DNSSEC.pm:660
#, perl-brace-format
msgid ""
"RRSIG with keytag {tag} and covering type(s) {types} has already expired "
"(expiration is: {expiration})."
msgstr ""
"RRSIG-posten med 'keytag' {tag} och täckande posttyperna {types} har redan "
"löpt ut (utgångstiden är: {expiration})."

#. SOA_SIGNATURE_OK
#: ../lib/Zonemaster/Engine/Test/DNSSEC.pm:672
#, perl-brace-format
msgid "RRSIG {signature} correctly signs SOA RRset."
msgstr "RRSIG '{signature}' är en korrekt signatur för SOA-posten."

#. UNKNOWN_METHOD
#: ../lib/Zonemaster/Engine/Translator.pm:73
#, perl-brace-format
msgid "Request to run unknown method {method} in module {module}."
msgstr ""
"Begäran om att köra den okända metoden '{method}' i modulen '{module}'."

#. UNKNOWN_MODULE
#: ../lib/Zonemaster/Engine/Translator.pm:77
#, perl-brace-format
msgid ""
"Request to run {method} in unknown module {module}. Known modules: {known}."
msgstr ""
"Begäran om att köra metoden '{method}' i den okända modulen '{module}'. "
"Kända moduler: '{known}'."

#. EDNS_RESPONSE_WITHOUT_EDNS
#: ../lib/Zonemaster/Engine/Test/Nameserver.pm:259
#, perl-brace-format
msgid ""
"Response without EDNS from {ns}/{address} on query with EDNS0 asking for "
"{dname}."
msgstr ""
"Svar utan EDNS från {ns}/{address} på förfrågan med EDNS0 (fråga efter "
"{dname})."

# # IMPORTANT ##
# Keep this file in sync with en.po
# #
#. NAMESERVERS_IP_WITH_REVERSE
#: ../lib/Zonemaster/Engine/Test/Address.pm:91
msgid "Reverse DNS entry exist for all Nameserver IP addresses."
msgstr "Bakåtuppslagning finns för varje namnserveradress."

#. EXPIRE_MINIMUM_VALUE_OK
#: ../lib/Zonemaster/Engine/Test/Zone.pm:234
#, perl-brace-format
msgid ""
"SOA 'expire' value ({expire}) is higher than the minimum recommended value "
"({required_expire}) and not lower than the 'refresh' value ({refresh})."
msgstr ""
"Värdet för SOA 'expire' ligger i det rekommenderade spannet (högre än "
"{required_expire} och inte lägre än värdet på 'refresh')."

#. EXPIRE_MINIMUM_VALUE_LOWER
#: ../lib/Zonemaster/Engine/Test/Zone.pm:194
#, perl-brace-format
msgid ""
"SOA 'expire' value ({expire}) is less than the recommended one "
"({required_expire})."
msgstr ""
"Värdet för SOA 'expire' ({expire}) är lägre än rekommenderat "
"({required_expire})."

#. EXPIRE_LOWER_THAN_REFRESH
#: ../lib/Zonemaster/Engine/Test/Zone.pm:170
#, perl-brace-format
msgid ""
"SOA 'expire' value ({expire}) is lower than the SOA 'refresh' value "
"({refresh})."
msgstr ""
"Värdet för SOA 'expire' ({expire}) är lägre än värdet för SOA "
"'refresh' ({refresh})."

#. SOA_DEFAULT_TTL_MAXIMUM_VALUE_OK
#: ../lib/Zonemaster/Engine/Test/Zone.pm:182
#, perl-brace-format
msgid ""
"SOA 'minimum' value ({minimum}) is between the recommended ones "
"({lowest_minimum}/{highest_minimum})."
msgstr "Värdet för SOA 'minimum' ligger i det rekommenderade spannet "
"({lowest_minimum} - {highest_minimum})."

#. SOA_DEFAULT_TTL_MAXIMUM_VALUE_HIGHER
#: ../lib/Zonemaster/Engine/Test/Zone.pm:174
#, perl-brace-format
msgid ""
"SOA 'minimum' value ({minimum}) is higher than the recommended one "
"({highest_minimum})."
msgstr ""
"SOA-postens 'minimum'-värde ({minimum}) är högre än rekommenderat "
"({highest_minimum})."

#. SOA_DEFAULT_TTL_MAXIMUM_VALUE_LOWER
#: ../lib/Zonemaster/Engine/Test/Zone.pm:178
#, perl-brace-format
msgid ""
"SOA 'minimum' value ({minimum}) is less than the recommended one "
"({lowest_minimum})."
msgstr ""
"SOA-postens 'minimum'-värde ({minimum}) är lägre än rekommenderat "
"({lowest_minimum})."

#. MNAME_RECORD_DOES_NOT_EXIST
#: ../lib/Zonemaster/Engine/Test/Zone.pm:190
msgid "SOA 'mname' field does not exist"
msgstr "Fältet för SOA MNAME är tomt."

#. MNAME_IS_AUTHORITATIVE
#: ../lib/Zonemaster/Engine/Test/Zone.pm:218
#, perl-brace-format
msgid "SOA 'mname' nameserver ({mname}) is authoritative for '{zone}' zone."
msgstr "Nameservern i SOA MNAME ({mname}) är auktoritativ för zonen '{zone}'."

#. MNAME_NOT_IN_GLUE
#: ../lib/Zonemaster/Engine/Test/Zone.pm:198
#,  perl-brace-format
msgid ""
"SOA 'mname' nameserver ({mname}) is not listed in \"parent\" NS records for "
"tested zone ({nss})."
msgstr ""
<<<<<<< HEAD
"Namnservern i SOA MNAME ({mname}) finns inte i delegeringen från moderzonen "
"({ns})."
=======
"Namnservern i SOA MNAME finns inte i delegeringen från moderzonen ({nss})."
>>>>>>> ed60dfa6

#. MNAME_NO_RESPONSE
#: ../lib/Zonemaster/Engine/Test/Zone.pm:142
#, perl-brace-format
msgid "SOA 'mname' nameserver {ns}/{address} does not respond."
msgstr "Namnservern i SOA MNAME ({ns}/{address}) svarar inte."

#. MNAME_NOT_AUTHORITATIVE
#: ../lib/Zonemaster/Engine/Test/Zone.pm:186
#, perl-brace-format
msgid ""
"SOA 'mname' nameserver {ns}/{address} is not authoritative for '{zone}' zone."
msgstr ""
"Namnservern angiven som SOA MNAME ({ns}/{address}) är inte auktoritativ för "
"zonen '{zone}'."

#. MNAME_IS_CNAME
#: ../lib/Zonemaster/Engine/Test/Zone.pm:146
#, perl-brace-format
msgid "SOA 'mname' value ({mname}) refers to a NS which is an alias (CNAME)."
msgstr "SOA MNAME ('{mname}') har en CNAME-post."

#. MNAME_IS_NOT_CNAME
#: ../lib/Zonemaster/Engine/Test/Zone.pm:150
#, perl-brace-format
msgid ""
"SOA 'mname' value ({mname}) refers to a NS which is not an alias (CNAME)."
msgstr "SOA MNAME '{mname}' har ingen CNAME-post."

#. REFRESH_HIGHER_THAN_RETRY
#: ../lib/Zonemaster/Engine/Test/Zone.pm:206
#, perl-brace-format
msgid ""
"SOA 'refresh' value ({refresh}) is higher than the SOA 'retry' value "
"({retry})."
msgstr ""
"'refresh'-värdet i SOA-posten ({refresh}) är högre än SOA-postens 'retry'-"
"värde ({retry})."

#. REFRESH_MINIMUM_VALUE_OK
#: ../lib/Zonemaster/Engine/Test/Zone.pm:166
#, perl-brace-format
msgid ""
"SOA 'refresh' value ({refresh}) is higher than the minimum recommended value "
"({required_refresh})."
msgstr ""
"SOA-postens 'refresh'-värde ({refresh}) är högre än det lägsta "
"rekommenderade värdet ({required_refresh})."

#. REFRESH_MINIMUM_VALUE_LOWER
#: ../lib/Zonemaster/Engine/Test/Zone.pm:162
#, perl-brace-format
msgid ""
"SOA 'refresh' value ({refresh}) is less than the recommended one "
"({required_refresh})."
msgstr ""
"SOA-postens 'refresh'-värde ({refresh}) är lägre än rekommenderat "
"({required_refresh})."

#. REFRESH_LOWER_THAN_RETRY
#: ../lib/Zonemaster/Engine/Test/Zone.pm:202
#, perl-brace-format
msgid ""
"SOA 'refresh' value ({refresh}) is lower than the SOA 'retry' value "
"({retry})."
msgstr ""
"SOA-postens 'refresh'-värde ({refresh}) är lägre än dess 'retry'-värde "
"({retry})."

#. RETRY_MINIMUM_VALUE_LOWER
#: ../lib/Zonemaster/Engine/Test/Zone.pm:134
#, perl-brace-format
msgid ""
"SOA 'retry' value ({retry}) is less than the recommended one "
"({required_retry})."
msgstr ""
"SOA-postens 'retry'-värde ({retry}) är lägre än rekommenderat "
"({required_retry})."

#. RETRY_MINIMUM_VALUE_OK
#: ../lib/Zonemaster/Engine/Test/Zone.pm:138
#, perl-brace-format
msgid ""
"SOA 'retry' value ({retry}) is more than the minimum recommended value "
"({required_retry})."
msgstr ""
"'retry'-värdet i SOA-posten ({retry}) är högre än det lägsta rekommenderade "
"värdet ({required_retry})."

#. MNAME_DISCOURAGED_DOUBLE_DASH
#: ../lib/Zonemaster/Engine/Test/Syntax.pm:145
#, perl-brace-format
msgid ""
"SOA MNAME ({name}) has a label ({label}) with a double hyphen ('--') in "
"position 3 and 4 (with a prefix which is not 'xn--')."
msgstr ""
"SOA MNAME '{name}' har en domändel '{label}' med bindestreck i position 3 "
"och 4, men börjar inte med 'xn--'."

#. MNAME_SYNTAX_OK
#: ../lib/Zonemaster/Engine/Test/Syntax.pm:159
#, perl-brace-format
msgid "SOA MNAME ({name}) syntax is valid."
msgstr "SOA MNAME '{name}' har tillåtet format."

#. MNAME_NUMERIC_TLD
#: ../lib/Zonemaster/Engine/Test/Syntax.pm:155
#, perl-brace-format
msgid "SOA MNAME ({name}) within a 'numeric only' TLD ({tld})."
msgstr "SOA MNAME '{name}' är i en helnumerisk TLD ({tld})."

#. NS_SET
#: ../lib/Zonemaster/Engine/Test/Consistency.pm:179
#, perl-brace-format
msgid "Saw NS set ({nsset}) on following nameserver set : {servers}."
msgstr "NS-uppsättningen '{nsset}' hittades på följande namnservrar: {servers}"

#. SOA_RNAME
#: ../lib/Zonemaster/Engine/Test/Consistency.pm:205
#, perl-brace-format
msgid "Saw SOA rname {rname} on following nameserver set : {servers}."
msgstr "'{rname}' fanns i 'SOA RNAME' på följande namnservrar: {servers}."

#. SOA_SERIAL
#: ../lib/Zonemaster/Engine/Test/Consistency.pm:209
#, perl-brace-format
msgid "Saw SOA serial number {serial} on following nameserver set : {servers}."
msgstr "SOA-serienumret {serial} hittades på följande namnservrar: {servers}."

#. SOA_TIME_PARAMETER_SET
#: ../lib/Zonemaster/Engine/Test/Consistency.pm:218
#, perl-brace-format
msgid ""
"Saw SOA time parameter set (REFRESH={refresh},RETRY={retry},EXPIRE={expire},"
"MINIMUM={minimum}) on following nameserver set : {servers}."
msgstr ""
"SOA-tidsparametrarna (REFRESH={refresh},RETRY={retry},EXPIRE={expire},"
"MINIMUM={minimum}) hittades på följande namnservrar: {servers}."

#. MULTIPLE_NS_SET
#: ../lib/Zonemaster/Engine/Test/Consistency.pm:147
#, perl-brace-format
msgid "Saw {count} NS set."
msgstr "{count} NS-uppsättningar hittades."

#. MULTIPLE_SOA_MNAMES
#: ../lib/Zonemaster/Engine/Test/Consistency.pm:151
#, fuzzy, perl-brace-format
msgid "Saw {count} SOA mname."
msgstr "{count} olika 'SOA RNAME' hittades."

#. MULTIPLE_SOA_RNAMES
#: ../lib/Zonemaster/Engine/Test/Consistency.pm:155
#, perl-brace-format
msgid "Saw {count} SOA rname."
msgstr "{count} olika 'SOA RNAME' hittades."

#. MULTIPLE_SOA_SERIALS
#: ../lib/Zonemaster/Engine/Test/Consistency.pm:159
#, perl-brace-format
msgid "Saw {count} SOA serial numbers."
msgstr "{count} olika SOA-serienummer hittades."

#. MULTIPLE_SOA_TIME_PARAMETER_SET
#: ../lib/Zonemaster/Engine/Test/Consistency.pm:163
#, perl-brace-format
msgid "Saw {count} SOA time parameter set."
msgstr "{count} olika uppsättningar med SOA-tidsparametrar hittades."

#. EXTRA_PROCESSING_OK
#: ../lib/Zonemaster/Engine/Test/DNSSEC.pm:522
#, perl-brace-format
msgid "Server at {server} sent {keys} DNSKEY records and {sigs} RRSIG records."
msgstr ""
"Namnservern '{server}' skickade {keys} DNSKEY-poster och {sigs} RRSIG-poster."

#. EXTRA_PROCESSING_BROKEN
#: ../lib/Zonemaster/Engine/Test/DNSSEC.pm:518
#, perl-brace-format
msgid ""
"Server at {server} sent {keys} DNSKEY records, and {sigs} RRSIG records."
msgstr ""
"Namnservern '{server}' skickade {keys} DNSKEY-poster, och {sigs} RRSIG-"
"poster."

#. DNSKEY_SIGNATURE_NOT_OK
#: ../lib/Zonemaster/Engine/Test/DNSSEC.pm:456
#, perl-brace-format
msgid ""
"Signature for DNSKEY with tag {signature} failed to verify with error "
"'{error}'."
msgstr ""
"Verifiering av signaturen för DNSKEY-posten med 'keytag' {signature} "
"misslyckades med felmeddelandet '{error}'."

#. MX_RECORD_EXISTS
#: ../lib/Zonemaster/Engine/Test/Zone.pm:158
#, perl-brace-format
msgid "Target ({info}) found to deliver e-mail for the domain name."
msgstr "Adressen ({info}) är angiven som mål för mail-leverans till domänen."

#. ALGORITHM_NOT_ZONE_SIGN
#: ../lib/Zonemaster/Engine/Test/DNSSEC.pm:411
#, fuzzy, perl-brace-format
msgid ""
"The DNSKEY with tag {keytag} uses algorithm number not meant for zone "
"signing{algorithm}/({description})."
msgstr ""
"DNSKEY-posten med 'tag' {keytag} använder en algoritm med det privata "
"algoritmnumret {algorithm}/({description})."

#. ALGORITHM_OK
#: ../lib/Zonemaster/Engine/Test/DNSSEC.pm:416
#, perl-brace-format
msgid ""
"The DNSKEY with tag {keytag} uses algorithm number {algorithm}/"
"({description}), which is OK."
msgstr ""
"DNSKEY-posten med 'tag' {keytag} använder det accepterade algoritm numret "
"{algorithm}/({description})."

#. ALGORITHM_NOT_RECOMMENDED
#: ../lib/Zonemaster/Engine/Test/DNSSEC.pm:406
#, fuzzy, perl-brace-format
msgid ""
"The DNSKEY with tag {keytag} uses an algorithm number {algorithm}/"
"({description} which which is not recommended to be used."
msgstr ""
"DNSKEY-posten med 'tag' {keytag} använder det accepterade algoritm numret "
"{algorithm}/({description})."

#. ALGORITHM_DEPRECATED
#: ../lib/Zonemaster/Engine/Test/DNSSEC.pm:402
#, perl-brace-format
msgid ""
"The DNSKEY with tag {keytag} uses deprecated algorithm number {algorithm}/"
"({description})."
msgstr ""
"DNSKEY-posten med 'tag' {keytag} använder en algoritm nummmr med det "
"utfasade algoritmnumret {algorithm}/({description})."

#. ALGORITHM_PRIVATE
#: ../lib/Zonemaster/Engine/Test/DNSSEC.pm:420
#, perl-brace-format
msgid ""
"The DNSKEY with tag {keytag} uses private algorithm number {algorithm}/"
"({description})."
msgstr ""
"DNSKEY-posten med 'tag' {keytag} använder en algoritm med det privata "
"algoritmnumret {algorithm}/({description})."

#. ALGORITHM_RESERVED
#: ../lib/Zonemaster/Engine/Test/DNSSEC.pm:424
#, perl-brace-format
msgid ""
"The DNSKEY with tag {keytag} uses reserved algorithm number {algorithm}/"
"({description})."
msgstr ""
"DNSKEY-posten med 'tag' {keytag} använder en algoritm med det reserverade "
"algoritmnumret {algorithm}/({description})."

#. ALGORITHM_UNASSIGNED
#: ../lib/Zonemaster/Engine/Test/DNSSEC.pm:428
#, perl-brace-format
msgid ""
"The DNSKEY with tag {keytag} uses unassigned algorithm number {algorithm}/"
"({description})."
msgstr ""
"DNSKEY-posten med 'tag' {keytag} använder en algoritm med det otilldelade "
"algoritmnumret {algorithm}/({description})."

#. RNAME_RFC822_VALID
#: ../lib/Zonemaster/Engine/Test/Syntax.pm:245
#, perl-brace-format
msgid "The SOA RNAME field ({rname}) is compliant with RFC2822."
msgstr "Adressen i SOA RNAME ({rname}) är giltig enligt RFC822."

#. RNAME_MAIL_DOMAIN_INVALID
#: ../lib/Zonemaster/Engine/Test/Syntax.pm:229
#, perl-brace-format
msgid ""
"The SOA RNAME mail domain ({domain}) cannot be resolved to a mail server "
"with an IP address."
msgstr ""

#. DNSKEY_SIGNED
#: ../lib/Zonemaster/Engine/Test/DNSSEC.pm:464
msgid "The apex DNSKEY RRset was correcly signed."
msgstr "DNSKEY-posterna i zontoppen var korrekt signerad."

#. DNSKEY_NOT_SIGNED
#: ../lib/Zonemaster/Engine/Test/DNSSEC.pm:452
msgid "The apex DNSKEY RRset was not correctly signed."
msgstr "DNSKEY-posterna i zontoppen var inte korrekt signerad."

#. FAKE_DELEGATION_NO_IP
#: ../lib/Zonemaster/Engine/Translator.pm:107
#, perl-brace-format
msgid ""
"The fake delegation of domain {domain} includes a name server {ns} that "
"cannot be resolved to any IP address."
msgstr ""
"Försöksdelegering av domänen '{domain}' innehåller en namnservern '{ns}' som "
"inte kan slås upp till någon IP-adress."

#. FAKE_DELEGATION_IN_ZONE_NO_IP
#: ../lib/Zonemaster/Engine/Translator.pm:101
#, perl-brace-format
msgid ""
"The fake delegation of domain {domain} includes an in-zone name server {ns} "
"without mandatory glue (without IP address)."
msgstr ""
"Försöksdelegering av domänen '{domain}' innehåller en namnservern '{ns}' som "
"kräver en glue-post (kräver IP-adress)."

#. AAAA_WELL_PROCESSED
#: ../lib/Zonemaster/Engine/Test/Nameserver.pm:192
#, perl-brace-format
msgid ""
"The following nameservers answer AAAA queries without problems : {names}."
msgstr "Följande namnservrar svarade problemfritt på AAAA-frågor : {names}."

#. CAN_NOT_BE_RESOLVED
#: ../lib/Zonemaster/Engine/Test/Nameserver.pm:216
#, perl-brace-format
msgid "The following nameservers failed to resolve to an IP address : {names}."
msgstr ""
"Följande namnservernamn kunde inte slås upp till någon IP-adresser: {names}."

#. EDNS0_SUPPORT
#: ../lib/Zonemaster/Engine/Test/Nameserver.pm:269
#, perl-brace-format
msgid "The following nameservers support EDNS0 : {names}."
msgstr "Följande namnservrar stöder EDNS0: {names}."

#. POLICY_DISABLED
#: ../lib/Zonemaster/Engine/Translator.pm:69
#, perl-brace-format
msgid "The module {name} was disabled by the policy."
msgstr "Modulen '{name}' var inaktiverad i policyn."

#. ITERATIONS_OK
#: ../lib/Zonemaster/Engine/Test/DNSSEC.pm:550
#, perl-brace-format
msgid "The number of NSEC3 iterations is {count}, which is OK."
msgstr "Antalet NSEC3-iterationer är {count} (accepterad antal)."

#. MANY_ITERATIONS
#: ../lib/Zonemaster/Engine/Test/DNSSEC.pm:558
#, perl-brace-format
msgid "The number of NSEC3 iterations is {count}, which is on the high side."
msgstr "Antalet NSEC3-iterationer är {count}, vilket är högt."

#. TOO_MANY_ITERATIONS
#: ../lib/Zonemaster/Engine/Test/DNSSEC.pm:680
#, perl-brace-format
msgid ""
"The number of NSEC3 iterations is {count}, which is too high for key length "
"{keylength}."
msgstr ""
"Antalet NSEC3-iterationer är {count}, vilket är för många för nyckellängden "
"{keylength}."

#. REFERRAL_SIZE_TOO_LARGE
#: ../lib/Zonemaster/Engine/Test/Delegation.pm:267
#, perl-brace-format
msgid ""
"The smallest possible legal referral packet is larger than 512 octets (it is "
"{size})."
msgstr ""
"Minsta möjliga giltiga hänvisningspaket är större än 512 byte (det är {size} "
"byte)."

#. REFERRAL_SIZE_OK
#: ../lib/Zonemaster/Engine/Test/Delegation.pm:271
#, perl-brace-format
msgid ""
"The smallest possible legal referral packet is smaller than 513 octets (it "
"is {size})."
msgstr ""
"Minsta möjliga giltiga hänvisningspaket är på 512 byte eller mindre (det är "
"{size} byte)."

#. HAS_NSEC
#: ../lib/Zonemaster/Engine/Test/DNSSEC.pm:534
msgid "The zone has NSEC records."
msgstr "Zonen har NSEC-poster."

#. HAS_NSEC3_OPTOUT
#: ../lib/Zonemaster/Engine/Test/DNSSEC.pm:526
msgid "The zone has NSEC3 opt-out records."
msgstr "Zonen har opt-out-flaggan satt för NSEC3."

#. HAS_NSEC3
#: ../lib/Zonemaster/Engine/Test/DNSSEC.pm:530
msgid "The zone has NSEC3 records."
msgstr "Zonen har NSEC3-poster."

#. NOT_SIGNED
#: ../lib/Zonemaster/Engine/Test/DNSSEC.pm:600
msgid "The zone is not signed with DNSSEC."
msgstr "Zonen är inte signerad med DNSSEC."

#. COMMON_KEYTAGS
#: ../lib/Zonemaster/Engine/Test/DNSSEC.pm:432
#, perl-brace-format
msgid "There are both DS and DNSKEY records with key tags {keytags}."
msgstr "Det finns både DS- and DNSKEY-poster med 'keytag' {keytags}."

#. NEITHER_DNSKEY_NOR_DS
#: ../lib/Zonemaster/Engine/Test/DNSSEC.pm:562
msgid "There are neither DS nor DNSKEY records for the zone."
msgstr "Zonen har varken DS- eller DNSKEY-poster."

#. RNAME_NO_AT_SIGN
#: ../lib/Zonemaster/Engine/Test/Syntax.pm:237
#, perl-brace-format
msgid "There is no misused '@' character in the SOA RNAME field ({rname})."
msgstr "Inga felanvända @-tecken hittades i SOA RNAME ({rname})."

#. RNAME_RFC822_INVALID
#: ../lib/Zonemaster/Engine/Test/Syntax.pm:241
#, perl-brace-format
msgid "There must be no illegal characters in the SOA RNAME field ({rname})."
msgstr "Otillåtet tecken i SOA RNAME ({rname})."

#. RNAME_MISUSED_AT_SIGN
#: ../lib/Zonemaster/Engine/Test/Syntax.pm:233
#, perl-brace-format
msgid ""
"There must be no misused '@' character in the SOA RNAME field ({rname})."
msgstr "Felaktigt använt '@'-tecken i SOA RNAME ({rname})."

#. NSEC_SIG_VERIFY_ERROR
#: ../lib/Zonemaster/Engine/Test/DNSSEC.pm:640
#, perl-brace-format
msgid "Trying to verify NSEC RRset with RRSIG {sig} gave error '{error}'."
msgstr ""
"Försöket att verifiera NSEC-posterna med RRSIG {sig} gav felet '{error}'."

#. NSEC3_SIG_VERIFY_ERROR
#: ../lib/Zonemaster/Engine/Test/DNSSEC.pm:620
#, perl-brace-format
msgid "Trying to verify NSEC3 RRset with RRSIG {sig} gave error '{error}'."
msgstr ""
"Försöket att verifiera NSEC3-posterna med RRSIG {sig} gav felet '{error}'."

#. SOA_SIGNATURE_NOT_OK
#: ../lib/Zonemaster/Engine/Test/DNSSEC.pm:668
#, perl-brace-format
msgid ""
"Trying to verify SOA RRset with signature {signature} gave error '{error}'."
msgstr ""
"Försöket att verifiera SOA-mängden med signatur {signature} gav felet "
"'{error}'."

#. UPWARD_REFERRAL_IRRELEVANT
#: ../lib/Zonemaster/Engine/Test/Nameserver.pm:341
msgid "Upward referral tests skipped for root zone."
msgstr ""
"Tester för hänvisning till moderzon stryks för root-zonen (det finns ingen "
"moderzon)."

#. MODULE_VERSION
#: ../lib/Zonemaster/Engine/Translator.pm:57
#, perl-brace-format
msgid "Using module {module} version {version}."
msgstr "Använder version {version} av modulen '{module}'."

#. DEPENDENCY_VERSION
#: ../lib/Zonemaster/Engine/Translator.pm:37
#, perl-brace-format
msgid "Using prerequisite module {name} version {version}."
msgstr "Använder version {version} av modulen '{name}'."

#. GLOBAL_VERSION
#: ../lib/Zonemaster/Engine/Translator.pm:41
#, perl-brace-format
msgid "Using version {version} of the Zonemaster engine."
msgstr "Använder version {version} av Zonemasters testmotor."

#. INVALID_NAME_RCODE
#: ../lib/Zonemaster/Engine/Test/DNSSEC.pm:538
#, perl-brace-format
msgid ""
"When asked for the name {name}, which must not exist, the response had RCODE "
"{rcode}."
msgstr ""
"Svaret på en fråga om namnet '{name}', som inte får existera, hade RCODE "
"'{rcode}'."

#. CASE_QUERY_DIFFERENT_RC
#: ../lib/Zonemaster/Engine/Test/Nameserver.pm:234
#, perl-brace-format
msgid ""
"When asked for {type} records on \"{query1}\" and \"{query2}\", nameserver "
"{ns}/{address} returns different RCODE (\"{rcode1}\" vs \"{rcode2}\")."
msgstr ""
"Namnservern {ns}/{address} ger olika RCODE ('{rcode1}' resp. '{rcode2}') när "
"frågan är '{query1}' resp. '{query2}' för posttypen '{type}'."

#. CASE_QUERY_DIFFERENT_ANSWER
#: ../lib/Zonemaster/Engine/Test/Nameserver.pm:228
#, perl-brace-format
msgid ""
"When asked for {type} records on \"{query1}\" and \"{query2}\", nameserver "
"{ns}/{address} returns different answers."
msgstr ""
"Namnservern {ns}/{address} ger olika svar när frågan är '{query1}' resp. "
"'{query2}' för posttypen '{type}'."

#. CASE_QUERY_SAME_RC
#: ../lib/Zonemaster/Engine/Test/Nameserver.pm:249
#, perl-brace-format
msgid ""
"When asked for {type} records on \"{query1}\" and \"{query2}\", nameserver "
"{ns}/{address} returns same RCODE \"{rcode}\"."
msgstr ""
"Namnservern {ns}/{address} ger samma RCODE '{rcode}' när frågan är "
"'{query1}' resp. '{query2}' för posttypen '{type}'."

#. CASE_QUERY_SAME_ANSWER
#: ../lib/Zonemaster/Engine/Test/Nameserver.pm:244
#, perl-brace-format
msgid ""
"When asked for {type} records on \"{query1}\" and \"{query2}\", nameserver "
"{ns}/{address} returns same answers."
msgstr ""
"Namnservern {ns}/{address} ger samma svar när frågan är '{query1}' resp. "
"'{query2}' för posttypen '{type}'."

#. CASE_QUERIES_RESULTS_DIFFER
#: ../lib/Zonemaster/Engine/Test/Nameserver.pm:220
#, perl-brace-format
msgid ""
"When asked for {type} records on \"{query}\" with different cases, all "
"servers do not reply consistently."
msgstr ""
"Alla servrar svarar inte konsekvent när förfrågade om '{query}' med olika "
"skiftlägen och posttypen '{type}'."

#. CASE_QUERIES_RESULTS_OK
#: ../lib/Zonemaster/Engine/Test/Nameserver.pm:224
#, perl-brace-format
msgid ""
"When asked for {type} records on \"{query}\" with different cases, all "
"servers reply consistently."
msgstr ""
"Alla servrar svarar konsekvent när förfrågade om '{query}' med olika "
"skiftlägen och posttypen '{type}'."

#. CASE_QUERY_NO_ANSWER
#: ../lib/Zonemaster/Engine/Test/Nameserver.pm:240
#, perl-brace-format
msgid ""
"When asked for {type} records on \"{query}\", nameserver {ns}/{address} "
"returns nothing."
msgstr ""
"Nameserver {ns}/{address} svarar ingenting när den får frågan om '{query}' "
"med posttypen '{type}'."

#. ASN_INFOS_ANNOUNCE_BY
#: ../lib/Zonemaster/Engine/Test/Connectivity.pm:164
#, perl-brace-format
msgid "[ASN:ANNOUNCE_BY] {address};{asn}"
msgstr "[ASN:ANNOUNCE_BY] {address};{asn}"

#. ASN_INFOS_ANNOUNCE_IN
#: ../lib/Zonemaster/Engine/Test/Connectivity.pm:168
#, perl-brace-format
msgid "[ASN:ANNOUNCE_IN] {address};{prefix}"
msgstr "[ASN:ANNOUNCE_IN] {address};{prefix}"

#. ASN_INFOS_RAW
#: ../lib/Zonemaster/Engine/Test/Connectivity.pm:160
#, perl-brace-format
msgid "[ASN:RAW] {address};{data}"
msgstr "[ASN:RAW] {address};{data}"

#. DNSKEY_BUT_NOT_DS
#: ../lib/Zonemaster/Engine/Test/DNSSEC.pm:448
#, perl-brace-format
msgid "{child} sent a DNSKEY record, but {parent} did not send a DS record."
msgstr ""
"Dotterzonen '{child}' skickade en DNSKEY-post, men moderzonen '{parent}' "
"skickade inte någon DS-post."

#. NO_DS
#: ../lib/Zonemaster/Engine/Test/DNSSEC.pm:574
#, perl-brace-format
msgid "{from} returned no DS records for {zone}."
msgstr "'{from}' skickade inga DS-poster för '{zone}'."

#. DNSKEY_AND_DS
#: ../lib/Zonemaster/Engine/Test/DNSSEC.pm:444
#, perl-brace-format
msgid "{parent} sent a DS record, and {child} a DNSKEY record."
msgstr ""
"Moderzonen '{parent}' skickade en DS-post, och dotterzonen '{child}' en "
"DNSKEY-post."

#. DS_BUT_NOT_DNSKEY
#: ../lib/Zonemaster/Engine/Test/DNSSEC.pm:468
#, perl-brace-format
msgid "{parent} sent a DS record, but {child} did not send a DNSKEY record."
msgstr ""
"Moderzonen '{parent}' skickade en DS-post, men dotterzonen '{child}' "
"skickade ingen DNSKEY-post."

#. NO_NSEC3PARAM
#: ../lib/Zonemaster/Engine/Test/DNSSEC.pm:588
#, perl-brace-format
msgid "{server} returned no NSEC3PARAM records."
msgstr "'{server}' gav inga NSEC3PARAM-poster i svaret."<|MERGE_RESOLUTION|>--- conflicted
+++ resolved
@@ -222,13 +222,8 @@
 "DNSKEY-poster, {sigs} RRSIG-poster och {soas} SOA-poster."
 
 #. NOT_ENOUGH_NS_CHILD
-<<<<<<< HEAD
-#: ../lib/Zonemaster/Engine/Test/Delegation.pm:221
-#, perl-brace-format
-=======
 #: ../lib/Zonemaster/Engine/Test/Delegation.pm:227
 #, fuzzy, perl-brace-format
->>>>>>> ed60dfa6
 msgid ""
 "Child does not list enough ({count}) nameservers ({nss}). Lower limit set to "
 "{minimum}."
@@ -329,13 +324,8 @@
 "'{message}'"
 
 #. DS_DOES_NOT_MATCH_DNSKEY
-<<<<<<< HEAD
-#: ../lib/Zonemaster/Engine/Test/DNSSEC.pm:439
-#, perl-brace-format
-=======
 #: ../lib/Zonemaster/Engine/Test/DNSSEC.pm:480
 #, fuzzy, perl-brace-format
->>>>>>> ed60dfa6
 msgid ""
 "DS record with keytag {keytag} and digest type {digtype} does not match the "
 "DNSKEY with the same tag."
@@ -344,13 +334,8 @@
 "DNSKEY-posten med samma 'keytag'."
 
 #. DS_MATCHES_DNSKEY
-<<<<<<< HEAD
-#: ../lib/Zonemaster/Engine/Test/DNSSEC.pm:447
-#, perl-brace-format
-=======
 #: ../lib/Zonemaster/Engine/Test/DNSSEC.pm:488
 #, fuzzy, perl-brace-format
->>>>>>> ed60dfa6
 msgid ""
 "DS record with keytag {keytag} and digest type {digtype} matches the DNSKEY "
 "with the same tag."
@@ -820,13 +805,8 @@
 msgstr "Namnservern '{ns}' svarade inte auktoritativt på {proto} port 53."
 
 #. NS_RR_IS_CNAME
-<<<<<<< HEAD
-#: ../lib/Zonemaster/Engine/Test/Delegation.pm:253
-#, perl-brace-format
-=======
 #: ../lib/Zonemaster/Engine/Test/Delegation.pm:259
 #, fuzzy, perl-brace-format
->>>>>>> ed60dfa6
 msgid "Nameserver {ns} {address_type} RR point to CNAME."
 msgstr "Namnservern '{ns}' med förväntade posttypen '{address_type}' "
 "är istället ett CNAME."
@@ -1187,13 +1167,8 @@
 "{maxsize} byte. Försök med kommandot '{command}'."
 
 #. NOT_ENOUGH_NS_DEL
-<<<<<<< HEAD
-#: ../lib/Zonemaster/Engine/Test/Delegation.pm:225
-#, perl-brace-format
-=======
 #: ../lib/Zonemaster/Engine/Test/Delegation.pm:231
 #, fuzzy, perl-brace-format
->>>>>>> ed60dfa6
 msgid ""
 "Parent does not list enough ({count}) nameservers ({glue}). Lower limit set "
 "to {minimum}."
@@ -1416,12 +1391,8 @@
 "SOA 'mname' nameserver ({mname}) is not listed in \"parent\" NS records for "
 "tested zone ({nss})."
 msgstr ""
-<<<<<<< HEAD
 "Namnservern i SOA MNAME ({mname}) finns inte i delegeringen från moderzonen "
-"({ns})."
-=======
-"Namnservern i SOA MNAME finns inte i delegeringen från moderzonen ({nss})."
->>>>>>> ed60dfa6
+"({nss})."
 
 #. MNAME_NO_RESPONSE
 #: ../lib/Zonemaster/Engine/Test/Zone.pm:142

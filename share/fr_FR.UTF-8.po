--- conflicted
+++ resolved
@@ -57,13 +57,6 @@
 msgid  "Nameserver {ns} returned A record(s) for {dname}."
 msgstr "Le serveur de noms {ns} renvoie un enregistrement de type \"A\" en réponse à une requête pour '{dname}'."
 
-<<<<<<< HEAD
-=======
-#: BASIC:HAS_GLUE
-msgid  "Nameserver for zone {pname} listed these nameservers as glue: {nsnlist}."
-msgstr "Le serveur de noms pour la zone '{pname}' renvoie la liste de serveurs de noms suivants: {nsnlist}."
-
->>>>>>> 76c2dfc6
 #: BASIC:HAS_NAMESERVERS
 msgid  "Nameserver {ns} listed these servers as glue: {nsnlist}."
 msgstr "Une requête NS sur le serveur de noms {ns} renvoie la liste de serveurs de noms suivants: {nsnlist}."
@@ -96,17 +89,6 @@
 msgid  "Nameserver {ns} did not return A record(s) for {dname}."
 msgstr "Le serveur de noms {ns} ne renvoie pas d'enregistrement de type \"A\" en réponse à une requête pour '{dname}'."
 
-<<<<<<< HEAD
-=======
-#: BASIC:NO_DOMAIN
-msgid  "Nameserver for zone {pname} responded with NXDOMAIN to query for glue."
-msgstr "Le serveur de noms pour la zone '{pname}' retourne un code NXDOMAIN à une requête de type \"NS\" pour la zone testée."
-
-#: BASIC:NO_GLUE
-msgid  "Nameservers for \"{pname}\" provided no NS records for tested zone. RCODE given was {rcode}."
-msgstr "Les serveurs de noms pour la zone '{pname}' ne renvoient pas d'enregistrements de type \"NS\" pour la zone testée. Le code {rcode} a été retourné."
-
->>>>>>> 76c2dfc6
 #: BASIC:NO_GLUE_PREVENTS_NAMESERVER_TESTS
 msgid  "No NS records for tested zone from parent. NS tests aborted."
 msgstr "Aucun enregistrement de type \"NS\" renvoyé par la zone parente pour la zone testée. Les tests complémentaires sur ces serveurs sont annulés."
@@ -115,13 +97,6 @@
 msgid  "No parent domain could be found for the tested domain."
 msgstr "Aucune zone parente n'a pu être trouvée pour le nom de domaine testé."
 
-<<<<<<< HEAD
-=======
-#: BASIC:NO_PARENT_RESPONSE
-msgid  "No response from nameserver for zone {pname} when trying to fetch glue."
-msgstr "Aucune réponse obtenue des serveurs de noms de la zone '{pname}' en essayant de récupérer la liste des serveurs de noms de la zone testée."
-
->>>>>>> 76c2dfc6
 #: BASIC:NS_FAILED
 msgid  "Nameserver {ns}/{address} did not return NS records. RCODE was {rcode}."
 msgstr "Le serveur de noms {ns}/{address} ne renvoie pas d'enregistrements de type \"NS\" pour la zone testée. Le code {rcode} a été retourné."
@@ -130,13 +105,6 @@
 msgid  "Nameserver {ns}/{address} did not respond to NS query."
 msgstr "Le serveur de noms {ns}/{address} ne répond pas à une requête de type \"NS\"."
 
-<<<<<<< HEAD
-=======
-#: BASIC:PARENT_REPLIES
-msgid  "Nameserver for zone {pname} replies when trying to fetch glue."
-msgstr "Les serveurs de noms de la zone '{pname}' répondent lorsque l'on essaye de récupérer la liste des serveurs de noms de la zone testée."
-
->>>>>>> 76c2dfc6
 #: CONNECTIVITY:IPV4_DISABLED (Même contenu que BASIC:IPV4_DISABLED, ne pas dupliqué à moins que le contenu du message ne vienne à changer)
 
 #: CONNECTIVITY:IPV6_DISABLED (Même contenu que BASIC:IPV6_DISABLED, ne pas dupliqué à moins que le contenu du message ne vienne à changer)

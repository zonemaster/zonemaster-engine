--- conflicted
+++ resolved
@@ -491,14 +491,9 @@
     $profile->set( 'resolver.defaults.retry',    99 );
     $profile->set( 'resolver.defaults.retrans',  88 );
     $profile->set( 'resolver.source4',           '198.51.100.53' );
-<<<<<<< HEAD
     $profile->set( 'resolver.source6',            '2001:db8::cafe' );
     $profile->set( 'asn_db.style', 'ripe' );
     $profile->set( 'asn_db.sources', { ripe => ['asn3.example.com', 'asn4.example.com'] } );
-=======
-    $profile->set( 'resolver.source6',           '2001:db8::cafe' );
-    $profile->set( 'asnroots', [ 'asn1.example.com', 'asn2.example.com' ] );
->>>>>>> 3501cc13
     $profile->set( 'logfilter', { Nameserver => { OTHER_TAG => [ { when => { apples => 1 }, set => 'INFO' } ] } } );
     $profile->set( 'test_levels', { Nameserver => { OTHER_TAG => 'ERROR' } } );
     $profile->set( 'test_cases', ['Zone02'] );
@@ -809,7 +804,6 @@
         eq_or_diff decode_json( $json ), decode_json( '{"resolver":{"source6":"2001:db8::42"}}' );
     };
 
-<<<<<<< HEAD
     subtest 'resolver.source6 sentinel value' => sub {
         my $profile = Zonemaster::Engine::Profile->new;
         $profile->set( 'resolver.source6', '' );
@@ -829,9 +823,6 @@
     };
 
     subtest 'asn_db.sources' => sub {
-=======
-    subtest 'asnroots' => sub {
->>>>>>> 3501cc13
         my $profile = Zonemaster::Engine::Profile->new;
         $profile->set( 'asn_db.sources', { cymru => ['asn1.example.com','asn2.example.com'] } );
 
